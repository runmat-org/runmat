use std::path::PathBuf;

use anyhow::Result;
use indicatif::ProgressBar;
use std::time::Duration;

use crate::app::config::AppConfig;
use crate::builtin::template as builtin_template;
use crate::cli::CliArgs;
use crate::context::{manifest, serialize};
use crate::jobs::{queue as job_queue, scheduler};
use crate::workspace::tests as workspace_tests;

/// Central application context carried throughout the CLI/TUI lifecycle.
pub struct AppContext {
    pub config: AppConfig,
}

impl AppContext {
    pub fn new(args: &CliArgs) -> Result<Self> {
        let config = AppConfig::load(args)?;
        Ok(Self { config })
    }

    pub fn launch_tui(&mut self) -> Result<()> {
        let manifest = manifest::build_manifest()?;
        crate::tui::run(manifest, self.config.clone())
    }

    pub fn print_manifest(&mut self) -> Result<()> {
        let manifest = manifest::build_manifest()?;
        println!("RunMat builtins: {} entries", manifest.builtins.len());
        for record in &manifest.builtins {
            println!(
                "- {:<20} | {:<20} | sink: {} | accel: {}",
                record.name,
                record.category.as_deref().unwrap_or(""),
                record.is_sink,
                record.accel_tags.join(",")
            );
        }
        Ok(())
    }

    pub fn emit_docs(&mut self, out_dir: Option<&str>) -> Result<()> {
        let manifest = manifest::build_manifest()?;
        let out_path = out_dir
            .map(PathBuf::from)
            .unwrap_or_else(|| self.config.docs_output_dir().to_path_buf());
        serialize::write_manifest_files(&manifest, out_path.as_path())?;
        println!(
            "[runmatfunc] wrote documentation manifest to {}",
            out_path.display()
        );
        Ok(())
    }

    pub fn run_builtin(
        &mut self,
        name: &str,
        category: Option<&str>,
        model: Option<String>,
        use_codex: bool,
        show_diff: bool,
        show_doc: bool,
    ) -> Result<()> {
        // If a category was provided, attempt to generate a skeleton builtin before proceeding.
        if let Some(cat) = category {
            match builtin_template::generate_if_missing(name, cat) {
                Ok(outcome) => {
                    if outcome.created {
                        println!(
                            "[runmatfunc] created builtin skeleton at {}",
                            outcome.target_file.display()
                        );
                    }
                }
                Err(err) => {
                    println!(
                        "[runmatfunc] warning: generator failed (continuing): {}",
                        err
                    );
                }
            }
        }

        let resolved_model = model.clone().or_else(|| self.config.default_model.clone());
        let ctx = crate::context::gather::build_authoring_context(name, category, &self.config)?;
        let codex_available = crate::codex::client::is_available();
        println!(
            "Preparing builtin '{}' (model: {})",
            ctx.builtin.name,
            resolved_model.as_deref().unwrap_or("default")
        );
        println!(
            "Codex availability: {}",
            if codex_available {
                "available"
            } else {
                "not available (stub)"
            }
        );
        println!("\nPrompt:\n{}", ctx.prompt);
        if show_doc {
            if let Some(doc) = &ctx.doc_markdown {
                println!("\nDocumentation (DOC_MD):\n{}", doc);
            }
        } else if ctx.doc_markdown.is_some() {
            println!(
                "\n[runmatfunc] Documentation excerpt hidden (rerun with --show-doc to display)."
            );
        }
        println!("\nRelevant sources:");
        for path in &ctx.source_paths {
            println!("- {}", path.display());
        }
        if show_diff {
            match crate::workspace::diff::git_diff(&ctx.source_paths) {
                Ok(Some(diff)) => {
                    println!("\n[runmatfunc] git diff for tracked sources:\n{}", diff);
                }
                Ok(None) => {
                    println!("\n[runmatfunc] no workspace diff for the selected builtin sources");
                }
                Err(err) => {
                    println!("\n[runmatfunc] diff error: {err}");
                }
            }
        }
        let mut spinner = None;
        if use_codex && codex_available {
            let pb = ProgressBar::new_spinner();
            pb.set_message("Contacting Codex…");
            pb.enable_steady_tick(Duration::from_millis(120));
            spinner = Some(pb);
        }

        if use_codex && !codex_available {
            println!(
                "\n[runmatfunc] Codex requested but not available; rerun with --features embedded-codex"
            );
        }
        if use_codex && codex_available {
            match crate::codex::session::run_authoring(&ctx, resolved_model.clone()) {
                Ok(Some(response)) => {
                    if let Some(pb) = spinner.take() {
                        pb.finish_with_message("[runmatfunc] Codex response received");
                    }
                    println!("\n[runmatfunc] Codex response:\n{}", response.summary);
                }
                Ok(None) => {
                    if let Some(pb) = spinner.take() {
                        pb.finish_with_message("[runmatfunc] Codex feature disabled (no response)");
                    }
                    println!("\n[runmatfunc] Codex integration not enabled (requires embedded-codex feature).");
                }
                Err(err) => {
                    if let Some(pb) = spinner.take() {
                        pb.finish_with_message("[runmatfunc] Codex error");
                    }
                    println!("\n[runmatfunc] Codex error: {err}");
                }
            }
        } else if !use_codex {
            println!("\n[runmatfunc] Codex integration skipped (pass --codex to enable).");
        }
        if let Some(pb) = spinner.take() {
            pb.finish_and_clear();
        }
        let mut outcome = match workspace_tests::run_builtin_tests(&ctx, &self.config) {
            Ok(outcome) => outcome,
            Err(err) => {
                println!("[runmatfunc] test execution error: {err}");
                return Ok(());
            }
        };

        // Iterative Codex loop: if tests failed and Codex is available, append failures and retry up to 2 times
        if use_codex && codex_available && !outcome.success {
            let mut attempts = 0usize;
            while attempts < 2 {
                attempts += 1;
                let mut failure_digest = String::new();
                failure_digest.push_str("Tests failed. Here are logs and errors.\n\n");
                for report in &outcome.reports {
                    if report.skipped || report.success {
                        continue;
                    }
                    failure_digest.push_str(&format!("# {}\n", report.label));
                    if !report.stdout.trim().is_empty() {
                        failure_digest.push_str("STDOUT:\n");
                        failure_digest.push_str(&report.stdout);
                        failure_digest.push_str("\n\n");
                    }
                    if !report.stderr.trim().is_empty() {
                        failure_digest.push_str("STDERR:\n");
                        failure_digest.push_str(&report.stderr);
                        failure_digest.push_str("\n\n");
                    }
                }

                let polish_tail = None;
                let _ = crate::codex::session::run_authoring_with_extra(
                    &ctx,
                    resolved_model.clone(),
                    &failure_digest,
                    polish_tail,
                );

                // Re-run tests
                match workspace_tests::run_builtin_tests(&ctx, &self.config) {
                    Ok(new_outcome) => {
                        outcome = new_outcome;
                        if outcome.success {
                            break;
                        }
                    }
                    Err(err) => {
                        println!("[runmatfunc] test execution error after Codex fix: {err}");
                        break;
                    }
                }
            }
        }

        // Polish/WGPU/Completion/Docs passes driven by centralized prompt builders
        for pass in crate::context::passes::PASS_ORDER {
            if !(use_codex && codex_available && outcome.success) {
                break;
            }
            let extra = (pass.build)(&ctx);
            let _ = crate::codex::session::run_authoring_with_extra(
                &ctx,
                resolved_model.clone(),
                &extra,
                None,
            );
            // Re-run tests after each pass
            match workspace_tests::run_builtin_tests(&ctx, &self.config) {
                Ok(new_outcome) => {
                    outcome = new_outcome;
                }
<<<<<<< HEAD
                Err(err) => println!("[runmatfunc] test execution error after WGPU pass: {err}"),
            }
        }

        // Completion pass: resolve any placeholders and fully implement argument handling
        if use_codex && codex_available && outcome.success {
            let complete_prompt = format!(
                "Within the builtin '{}', eliminate any remaining placeholders and complete the implementation: (1) search changed files and immediate dependencies for TODO, FIXME, unimplemented!, todo!(), panic(\\\"unimplemented\\\"), \\\"for later\\\", \\\"next revision\\\" and replace with working code or proper error paths that match MATLAB semantics; (2) ensure the full argument matrix supported by the spec is implemented (positional, keyword-like strings, size vectors, dtype/logical toggles, 'like' prototype, GPU residency cases); (3) add or extend unit + #[cfg(feature=\\\"wgpu\\\")] tests to cover all supported argument forms and edge cases (including error conditions); (4) ensure DOC_MD frontmatter 'tested' paths reflect unit/integration tests; (5) keep CPU/GPU parity. Apply changes via apply_patch, then stop.",
                ctx.builtin.name
            );
            let complete_tail = Some(
                "References: crates/runmat-runtime/Library.md (argument expectations) and crates/runmat-runtime/BUILTIN_PACKAGING.md. Use existing good builtins (sum, mean, sin, zeros/ones/rand) as templates for argument parsing patterns and tests.",
            );
            let _ = crate::codex::session::run_authoring_with_extra(
                &ctx,
                resolved_model.clone(),
                complete_prompt.as_str(),
                complete_tail,
            );
            // Re-run tests to validate completion of argument handling and removal of placeholders
            match workspace_tests::run_builtin_tests(&ctx, &self.config) {
                Ok(new_outcome) => {
                    outcome = new_outcome;
                }
                Err(err) => {
                    println!("[runmatfunc] test execution error after completion pass: {err}")
                }
            }
        }

        // Documentation quality pass: ask Codex to ensure DOC_MD quality matches existing good builtins
        if use_codex && codex_available && outcome.success {
            let doc_prompt = "Review and improve the DOC_MD for this builtin to match the tone, structure, and completeness of the best existing builtins under crates/runmat-runtime/src/builtins. Ensure: (1) headlines and sections match the style of the best existing builtins; (2) GPU Execution section reflects provider hooks and fusion residency; (3) realistic, runnable Examples; (4) See Also with correct names. Note that the headings have been selected carefully for SEO and communication purposes, so please do not change them. If anything is missing or inconsistent, update DOC_MD via apply_patch. Then stop.";
            let doc_tail = Some("For reference, browse good copies in crates/runmat-runtime/src/builtins (e.g., math/reduction/sum.rs, math/reduction/mean.rs, math/trigonometry/sin.rs, array/zeros.rs/ones.rs/rand.rs). Keep changes scoped to DOC_MD unless code/docs mismatch requires minor fixes.");
            let _ = crate::codex::session::run_authoring_with_extra(
                &ctx,
                resolved_model.clone(),
                doc_prompt,
                doc_tail,
            );
            // Re-run tests to ensure doc changes didn't regress behavior (some tests parse DOC_MD examples)
            match workspace_tests::run_builtin_tests(&ctx, &self.config) {
                Ok(new_outcome) => {
                    outcome = new_outcome;
=======
                Err(err) => {
                    println!(
                        "[runmatfunc] test execution error after {} pass: {err}",
                        pass.name
                    );
                    break;
>>>>>>> cd7e702b
                }
            }
        }

        // Report final outcome
        if outcome.success {
            println!(
                "[runmatfunc] tests passed for {} (logs: {})",
                ctx.builtin.name,
                outcome.log_dir.display()
            );
        } else {
            println!(
                "[runmatfunc] tests failed for {} (logs: {})",
                ctx.builtin.name,
                outcome.log_dir.display()
            );
        }

        for report in &outcome.reports {
            let status = if report.skipped {
                "skipped"
            } else if report.success {
                "ok"
            } else {
                "FAILED"
            };
            println!("  {} -> {}", report.label, status);
            if let Some(note) = &report.note {
                println!("    note: {}", note);
            }
            if let Some(path) = &report.stdout_path {
                println!("    stdout log: {}", path.display());
            } else if !report.stdout.trim().is_empty() {
                println!("    stdout:\n{}", indent(&report.stdout, 6));
            }
            if let Some(path) = &report.stderr_path {
                println!("    stderr log: {}", path.display());
            } else if !report.stderr.trim().is_empty() {
                println!("    stderr:\n{}", indent(&report.stderr, 6));
            }
        }
        Ok(())
    }

    pub fn queue_add(
        &mut self,
        builtin: &str,
        model: Option<String>,
        use_codex: bool,
        category: Option<String>,
    ) -> Result<()> {
        let entry = job_queue::QueueEntry::new(
            builtin.to_string(),
            category.clone(),
            model.clone(),
            use_codex,
        );
        let queue = job_queue::add_entry(&self.config, entry)?;
        let model_label = model
            .as_deref()
            .or_else(|| self.config.default_model.as_deref())
            .unwrap_or("default");
        println!(
            "[runmatfunc] queued '{}' (category: {}, model: {}, codex: {}) — total jobs: {}",
            builtin,
            category.as_deref().unwrap_or(""),
            model_label,
            use_codex,
            queue.len()
        );
        if use_codex && !crate::codex::client::is_available() {
            println!(
                "[runmatfunc] warning: Codex feature disabled in this build; job will run without Codex output"
            );
        }
        Ok(())
    }

    pub fn queue_list(&mut self) -> Result<()> {
        let queue = job_queue::load(&self.config)?;
        let queue_path = job_queue::queue_path(&self.config);
        if queue.is_empty() {
            println!(
                "[runmatfunc] queue is empty (file: {})",
                queue_path.display()
            );
            return Ok(());
        }

        println!(
            "[runmatfunc] Codex availability: {}",
            if crate::codex::client::is_available() {
                "available"
            } else {
                "not available (stub)"
            }
        );
        println!(
            "[runmatfunc] queued jobs ({} total) — {}",
            queue.len(),
            queue_path.display()
        );
        for (index, entry) in queue.iter().enumerate() {
            let model_label = entry
                .model
                .as_deref()
                .or_else(|| self.config.default_model.as_deref())
                .unwrap_or("default");
            println!(
                "  {:>3}. {:<20} | model: {:<12} | codex: {:<5} | enqueued: {}",
                index + 1,
                entry.builtin,
                model_label,
                entry.use_codex,
                entry.enqueued_at
            );
        }
        Ok(())
    }

    pub fn queue_run(&mut self, max: Option<usize>) -> Result<()> {
        let mut queue = job_queue::load(&self.config)?;
        if queue.is_empty() {
            println!("[runmatfunc] queue is empty; nothing to run");
            return Ok(());
        }

        let codex_available = crate::codex::client::is_available();
        println!(
            "[runmatfunc] Codex availability: {}",
            if codex_available {
                "available"
            } else {
                "not available (stub)"
            }
        );

        let outcomes = scheduler::run_queue(&self.config, &mut queue, max);
        job_queue::save(&self.config, &queue)?;

        for outcome in outcomes {
            if let Some(err) = outcome.error {
                println!(
                    "[runmatfunc] job '{}' failed: {}",
                    outcome.entry.builtin, err
                );
                continue;
            }
            let transcript_text = outcome
                .transcript_path
                .as_ref()
                .map(|p| p.display().to_string())
                .unwrap_or_else(|| "<not recorded>".to_string());
            if outcome.success {
                println!(
                    "[runmatfunc] job '{}' succeeded (transcript: {})",
                    outcome.entry.builtin, transcript_text
                );
            } else {
                println!(
                    "[runmatfunc] job '{}' completed but tests failed (transcript: {})",
                    outcome.entry.builtin, transcript_text
                );
            }
            if outcome.entry.use_codex {
                if let Some(summary) = &outcome.codex_summary {
                    println!("    Codex summary: {}", summary);
                } else if !codex_available {
                    println!("    Codex skipped (feature not enabled for this build).");
                } else {
                    println!("    Codex returned no response.");
                }
            }
        }

        println!("[runmatfunc] remaining queued jobs: {}", queue.len());
        Ok(())
    }

    pub fn queue_clear(&mut self) -> Result<()> {
        job_queue::clear(&self.config)?;
        println!(
            "[runmatfunc] cleared queue file at {}",
            job_queue::queue_path(&self.config).display()
        );
        Ok(())
    }
}

fn indent(text: &str, spaces: usize) -> String {
    let pad = " ".repeat(spaces);
    text.lines()
        .map(|line| format!("{}{}", pad, line))
        .collect::<Vec<_>>()
        .join("\n")
}<|MERGE_RESOLUTION|>--- conflicted
+++ resolved
@@ -240,59 +240,12 @@
                 Ok(new_outcome) => {
                     outcome = new_outcome;
                 }
-<<<<<<< HEAD
-                Err(err) => println!("[runmatfunc] test execution error after WGPU pass: {err}"),
-            }
-        }
-
-        // Completion pass: resolve any placeholders and fully implement argument handling
-        if use_codex && codex_available && outcome.success {
-            let complete_prompt = format!(
-                "Within the builtin '{}', eliminate any remaining placeholders and complete the implementation: (1) search changed files and immediate dependencies for TODO, FIXME, unimplemented!, todo!(), panic(\\\"unimplemented\\\"), \\\"for later\\\", \\\"next revision\\\" and replace with working code or proper error paths that match MATLAB semantics; (2) ensure the full argument matrix supported by the spec is implemented (positional, keyword-like strings, size vectors, dtype/logical toggles, 'like' prototype, GPU residency cases); (3) add or extend unit + #[cfg(feature=\\\"wgpu\\\")] tests to cover all supported argument forms and edge cases (including error conditions); (4) ensure DOC_MD frontmatter 'tested' paths reflect unit/integration tests; (5) keep CPU/GPU parity. Apply changes via apply_patch, then stop.",
-                ctx.builtin.name
-            );
-            let complete_tail = Some(
-                "References: crates/runmat-runtime/Library.md (argument expectations) and crates/runmat-runtime/BUILTIN_PACKAGING.md. Use existing good builtins (sum, mean, sin, zeros/ones/rand) as templates for argument parsing patterns and tests.",
-            );
-            let _ = crate::codex::session::run_authoring_with_extra(
-                &ctx,
-                resolved_model.clone(),
-                complete_prompt.as_str(),
-                complete_tail,
-            );
-            // Re-run tests to validate completion of argument handling and removal of placeholders
-            match workspace_tests::run_builtin_tests(&ctx, &self.config) {
-                Ok(new_outcome) => {
-                    outcome = new_outcome;
-                }
-                Err(err) => {
-                    println!("[runmatfunc] test execution error after completion pass: {err}")
-                }
-            }
-        }
-
-        // Documentation quality pass: ask Codex to ensure DOC_MD quality matches existing good builtins
-        if use_codex && codex_available && outcome.success {
-            let doc_prompt = "Review and improve the DOC_MD for this builtin to match the tone, structure, and completeness of the best existing builtins under crates/runmat-runtime/src/builtins. Ensure: (1) headlines and sections match the style of the best existing builtins; (2) GPU Execution section reflects provider hooks and fusion residency; (3) realistic, runnable Examples; (4) See Also with correct names. Note that the headings have been selected carefully for SEO and communication purposes, so please do not change them. If anything is missing or inconsistent, update DOC_MD via apply_patch. Then stop.";
-            let doc_tail = Some("For reference, browse good copies in crates/runmat-runtime/src/builtins (e.g., math/reduction/sum.rs, math/reduction/mean.rs, math/trigonometry/sin.rs, array/zeros.rs/ones.rs/rand.rs). Keep changes scoped to DOC_MD unless code/docs mismatch requires minor fixes.");
-            let _ = crate::codex::session::run_authoring_with_extra(
-                &ctx,
-                resolved_model.clone(),
-                doc_prompt,
-                doc_tail,
-            );
-            // Re-run tests to ensure doc changes didn't regress behavior (some tests parse DOC_MD examples)
-            match workspace_tests::run_builtin_tests(&ctx, &self.config) {
-                Ok(new_outcome) => {
-                    outcome = new_outcome;
-=======
                 Err(err) => {
                     println!(
                         "[runmatfunc] test execution error after {} pass: {err}",
                         pass.name
                     );
                     break;
->>>>>>> cd7e702b
                 }
             }
         }
