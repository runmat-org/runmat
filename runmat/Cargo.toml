[package]
name = "runmat"
version = "0.0.17"
edition = "2021"
description = "High-performance MATLAB/Octave runtime with Jupyter kernel support"
authors = ["Dystr Team"]
license-file = "../LICENSE.md"
readme = "../README.md"
repository = "https://github.com/runmat-org/runmat"
keywords = ["matlab", "octave", "jupyter", "kernel", "interpreter"]
categories = ["science", "development-tools"]

[[bin]]
name = "runmat"
path = "src/main.rs"

[dependencies]
tokio = { workspace = true }
clap = { workspace = true }
serde = { workspace = true }
serde_json = { workspace = true }
serde_yaml = "0.9"
toml = "0.8"
dirs = "5.0"
atty = "0.2"
env_logger = { workspace = true }
log = { workspace = true }
thiserror = { workspace = true }
anyhow = { workspace = true }
uuid = { workspace = true }

# Ensure vendored OpenSSL can be enabled for cross targets (feature unification)
openssl = { version = "0.10", optional = true }
openssl-sys = { version = "0.9.109", optional = true }

# RunMat crates
<<<<<<< HEAD
runmat-kernel = { path = "../crates/runmat-kernel" }
runmat-repl = { path = "../crates/runmat-repl" }
runmat-parser = { path = "../crates/runmat-parser" }
runmat-hir = { path = "../crates/runmat-hir" }
runmat-ignition = { path = "../crates/runmat-ignition" }
runmat-runtime = { path = "../crates/runmat-runtime" }
runmat-turbine = { path = "../crates/runmat-turbine" }
runmat-gc = { path = "../crates/runmat-gc" }
runmat-builtins = { path = "../crates/runmat-builtins" }
runmat-snapshot = { path = "../crates/runmat-snapshot" }
runmat-plot = { path = "../crates/runmat-plot" }
runmat-accelerate = { path = "../crates/runmat-accelerate" }
runmat-accelerate-api = { path = "../crates/runmat-accelerate-api" }
=======
runmat-kernel = { version = "=0.0.17", path = "../crates/runmat-kernel" }
runmat-repl = { version = "=0.0.17", path = "../crates/runmat-repl" }
runmat-parser = { version = "=0.0.17", path = "../crates/runmat-parser" }
runmat-hir = { version = "=0.0.17", path = "../crates/runmat-hir" }
runmat-ignition = { version = "=0.0.17", path = "../crates/runmat-ignition" }
runmat-runtime = { version = "=0.0.17", path = "../crates/runmat-runtime" }
runmat-turbine = { version = "=0.0.17", path = "../crates/runmat-turbine" }
runmat-gc = { version = "=0.0.17", path = "../crates/runmat-gc" }
runmat-builtins = { version = "=0.0.17", path = "../crates/runmat-builtins" }
runmat-snapshot = { version = "=0.0.17", path = "../crates/runmat-snapshot" }
runmat-plot = { version = "=0.0.17", path = "../crates/runmat-plot" }
runmat-accelerate = { version = "=0.0.17", path = "../crates/runmat-accelerate" }
>>>>>>> 33ac68e8

[features]
# GUI plotting features and BLAS/LAPACK (enabled by default)
default = ["gui", "blas-lapack"]
wgpu = []
gui = ["runmat-plot/gui"]
blas-lapack = ["runmat-runtime/blas-lapack"]
blas-only = ["runmat-runtime/blas-only"]
vendored-openssl = ["openssl/vendored", "openssl-sys/vendored"]

[dev-dependencies]
tempfile = "3.12" <|MERGE_RESOLUTION|>--- conflicted
+++ resolved
@@ -34,21 +34,6 @@
 openssl-sys = { version = "0.9.109", optional = true }
 
 # RunMat crates
-<<<<<<< HEAD
-runmat-kernel = { path = "../crates/runmat-kernel" }
-runmat-repl = { path = "../crates/runmat-repl" }
-runmat-parser = { path = "../crates/runmat-parser" }
-runmat-hir = { path = "../crates/runmat-hir" }
-runmat-ignition = { path = "../crates/runmat-ignition" }
-runmat-runtime = { path = "../crates/runmat-runtime" }
-runmat-turbine = { path = "../crates/runmat-turbine" }
-runmat-gc = { path = "../crates/runmat-gc" }
-runmat-builtins = { path = "../crates/runmat-builtins" }
-runmat-snapshot = { path = "../crates/runmat-snapshot" }
-runmat-plot = { path = "../crates/runmat-plot" }
-runmat-accelerate = { path = "../crates/runmat-accelerate" }
-runmat-accelerate-api = { path = "../crates/runmat-accelerate-api" }
-=======
 runmat-kernel = { version = "=0.0.17", path = "../crates/runmat-kernel" }
 runmat-repl = { version = "=0.0.17", path = "../crates/runmat-repl" }
 runmat-parser = { version = "=0.0.17", path = "../crates/runmat-parser" }
@@ -61,7 +46,7 @@
 runmat-snapshot = { version = "=0.0.17", path = "../crates/runmat-snapshot" }
 runmat-plot = { version = "=0.0.17", path = "../crates/runmat-plot" }
 runmat-accelerate = { version = "=0.0.17", path = "../crates/runmat-accelerate" }
->>>>>>> 33ac68e8
+runmat-accelerate-api = { version = "=0.0.17", path = "../crates/runmat-accelerate-api" }
 
 [features]
 # GUI plotting features and BLAS/LAPACK (enabled by default)
