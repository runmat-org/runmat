--- conflicted
+++ resolved
@@ -3,25 +3,19 @@
 use anyhow::{anyhow, ensure, Result};
 use once_cell::sync::OnceCell;
 use runmat_accelerate_api::{
-<<<<<<< HEAD
     AccelProvider, CorrcoefOptions, CovarianceOptions, FindDirection, FspecialRequest,
     GpuTensorHandle, HostTensorOwned, HostTensorView, ImfilterOptions, PagefunRequest,
     ProviderFindResult, ProviderPrecision, SetdiffOptions, SetdiffResult, SortComparison,
     SortResult, SortRowsColumnSpec, UniqueOptions, UniqueResult,
-=======
-    AccelProvider, FindDirection, GpuTensorHandle, HostTensorOwned, HostTensorView,
     ProviderBandwidth, ProviderCholResult, ProviderCondNorm, ProviderConv1dOptions,
-    ProviderConvMode, ProviderConvOrientation, ProviderEigResult, ProviderFindResult,
+    ProviderConvMode, ProviderConvOrientation, ProviderEigResult,
     ProviderHermitianKind, ProviderIirFilterOptions, ProviderIirFilterResult, ProviderInvOptions,
     ProviderLinsolveOptions, ProviderLinsolveResult, ProviderLuResult, ProviderNanMode,
-    ProviderNormOrder, ProviderPinvOptions, ProviderPrecision, ProviderQrOptions, ProviderQrPivot,
-    ProviderQrResult, ProviderScanDirection, ProviderSymmetryKind, SetdiffOptions, SetdiffResult,
-    SortComparison, SortResult, SortRowsColumnSpec, UniqueOptions, UniqueResult,
->>>>>>> 31ab3ed4
+    ProviderNormOrder, ProviderPinvOptions, ProviderQrOptions, ProviderQrPivot,
+    ProviderQrResult, ProviderScanDirection, ProviderSymmetryKind,
 };
 use runmat_builtins::{Tensor, Value};
 use runmat_runtime::builtins::array::sorting_sets::unique;
-<<<<<<< HEAD
 use runmat_runtime::builtins::common::broadcast::{
     broadcast_index as runtime_broadcast_index, broadcast_shapes as runtime_broadcast_shapes,
     compute_strides as runtime_compute_strides,
@@ -31,8 +25,6 @@
     cov_from_tensors as runtime_cov_from_tensors, CovWeightSpec,
 };
 
-const PROVIDER_DEFAULT_SEED: u64 = 0x9e3779b97f4a7c15;
-=======
 use runmat_runtime::builtins::math::linalg::ops::{
     mldivide_host_real_for_provider, mrdivide_host_real_for_provider,
 };
@@ -49,10 +41,11 @@
 use runmat_runtime::builtins::math::linalg::structure::symrcm::symrcm_host_real_data;
 use runmat_runtime::builtins::math::reduction::compute_median_inplace;
 use runmat_runtime::builtins::math::reduction::diff_tensor_host;
->>>>>>> 31ab3ed4
 use std::collections::HashMap;
 use std::sync::atomic::{AtomicU64, Ordering};
 use std::sync::Mutex;
+
+const PROVIDER_DEFAULT_SEED: u64 = 0x9e3779b97f4a7c15;
 
 static REGISTRY: OnceCell<Mutex<HashMap<u64, Vec<f64>>>> = OnceCell::new();
 
@@ -1698,7 +1691,6 @@
         })
     }
 
-<<<<<<< HEAD
     fn elem_ne(&self, a: &GpuTensorHandle, b: &GpuTensorHandle) -> Result<GpuTensorHandle> {
         let (adata, bdata) = {
             let guard = registry().lock().unwrap();
@@ -2207,10 +2199,7 @@
         Ok(self.allocate_tensor(out, shape))
     }
 
-    fn unary_sin(&self, a: &GpuTensorHandle) -> Result<GpuTensorHandle> {
-=======
     fn elem_hypot(&self, a: &GpuTensorHandle, b: &GpuTensorHandle) -> Result<GpuTensorHandle> {
->>>>>>> 31ab3ed4
         let guard = registry().lock().unwrap();
         let abuf = guard
             .get(&a.buffer_id)
@@ -3966,12 +3955,12 @@
         })
     }
 
-<<<<<<< HEAD
     fn pagefun(&self, _request: &PagefunRequest) -> Result<GpuTensorHandle> {
         Err(anyhow::anyhow!(
             "pagefun: in-process provider does not implement GPU page operations"
         ))
-=======
+    }
+
     fn linsolve(
         &self,
         lhs: &GpuTensorHandle,
@@ -4154,7 +4143,6 @@
 
     fn eig(&self, _a: &GpuTensorHandle, _compute_left: bool) -> Result<ProviderEigResult> {
         Err(anyhow!("eig: not supported by in-process provider"))
->>>>>>> 31ab3ed4
     }
 
     fn sub2ind(
