use bytemuck::{Pod, Zeroable};

#[repr(C)]
#[derive(Clone, Copy, Pod, Zeroable)]
pub struct LenOpParams {
    pub len: u32,
    pub op: u32,
    pub offset: u32,
    pub total: u32,
}

#[repr(C)]
#[derive(Clone, Copy, Pod, Zeroable)]
pub struct ScalarParamsF64 {
    pub len: u32,
    pub op: u32,
    pub offset: u32,
    pub total: u32,
    pub scalar: f64,
    pub _pad_scalar: f64,
}

#[repr(C)]
#[derive(Clone, Copy, Pod, Zeroable)]
pub struct ScalarParamsF32 {
    pub len: u32,
    pub op: u32,
    pub offset: u32,
    pub total: u32,
    pub scalar: f32,
    pub _pad_scalar: [f32; 3],
}

#[repr(C)]
#[derive(Clone, Copy, Pod, Zeroable)]
pub struct Conv1dParams {
    pub signal_len: u32,
    pub kernel_len: u32,
    pub output_len: u32,
    pub start_offset: u32,
}

#[repr(C)]
#[derive(Clone, Copy, Pod, Zeroable)]
pub struct FusionParams {
    pub len: u32,
    pub _pad0: u32,
    pub _pad1: u32,
    pub _pad2: u32,
}

#[repr(C, align(16))]
#[derive(Clone, Copy, Pod, Zeroable)]
pub struct PackedU32(pub [u32; 4]);

impl PackedU32 {
    pub fn from_scalar(value: u32) -> Self {
        Self([value, 0, 0, 0])
    }
}

impl Default for PackedU32 {
    fn default() -> Self {
        Self([0; 4])
    }
}

#[repr(C, align(16))]
#[derive(Clone, Copy, Pod, Zeroable)]
pub struct PackedI32(pub [i32; 4]);

impl PackedI32 {
    pub fn from_scalar(value: i32) -> Self {
        Self([value, 0, 0, 0])
    }
}

impl Default for PackedI32 {
    fn default() -> Self {
        Self([0; 4])
    }
}

pub const PERMUTE_MAX_RANK: usize = 8;

#[repr(C)]
#[derive(Clone, Copy, Pod, Zeroable, Default)]
pub struct AlignedU32 {
    pub value: u32,
    pub _pad: [u32; 3],
}

impl AlignedU32 {
    pub const fn new(value: u32) -> Self {
        Self {
            value,
            _pad: [0; 3],
        }
    }
}

#[repr(C)]
#[derive(Clone, Copy, Pod, Zeroable)]
pub struct PermuteParams {
    pub len: u32,
    pub offset: u32,
    pub rank: u32,
    pub _pad: u32,
<<<<<<< HEAD
    pub src_shape: [PackedU32; PERMUTE_MAX_RANK],
    pub dst_shape: [PackedU32; PERMUTE_MAX_RANK],
    pub order: [PackedU32; PERMUTE_MAX_RANK],
    pub src_strides: [PackedU32; PERMUTE_MAX_RANK],
=======
    pub src_shape: [AlignedU32; PERMUTE_MAX_RANK],
    pub dst_shape: [AlignedU32; PERMUTE_MAX_RANK],
    pub order: [AlignedU32; PERMUTE_MAX_RANK],
    pub src_strides: [AlignedU32; PERMUTE_MAX_RANK],
>>>>>>> 31ab3ed4
}

pub const FLIP_MAX_RANK: usize = PERMUTE_MAX_RANK;

#[repr(C)]
#[derive(Clone, Copy, Pod, Zeroable)]
pub struct FlipParams {
    pub len: u32,
    pub offset: u32,
    pub rank: u32,
    pub _pad: u32,
<<<<<<< HEAD
    pub shape: [PackedU32; FLIP_MAX_RANK],
    pub strides: [PackedU32; FLIP_MAX_RANK],
    pub flags: [PackedU32; FLIP_MAX_RANK],
=======
    pub shape: [AlignedU32; FLIP_MAX_RANK],
    pub strides: [AlignedU32; FLIP_MAX_RANK],
    pub flags: [AlignedU32; FLIP_MAX_RANK],
>>>>>>> 31ab3ed4
}

pub const CIRCSHIFT_MAX_RANK: usize = PERMUTE_MAX_RANK;

#[repr(C)]
#[derive(Clone, Copy, Pod, Zeroable)]
pub struct CircshiftParams {
    pub len: u32,
    pub offset: u32,
    pub rank: u32,
    pub _pad: u32,
<<<<<<< HEAD
    pub shape: [PackedU32; CIRCSHIFT_MAX_RANK],
    pub strides: [PackedU32; CIRCSHIFT_MAX_RANK],
    pub shifts: [PackedU32; CIRCSHIFT_MAX_RANK],
}

pub const IMFILTER_MAX_RANK: usize = 8;

#[repr(C)]
#[derive(Clone, Copy, Pod, Zeroable)]
pub struct ImfilterParamsF64 {
    pub len: u32,
    pub offset: u32,
    pub rank: u32,
    pub padding: u32,
    pub kernel_points: u32,
    pub image_len: u32,
    pub _pad0: u32,
    pub _pad1: u32,
    pub constant_value: f64,
    pub _pad_const: f64,
    pub image_shape: [PackedU32; IMFILTER_MAX_RANK],
    pub image_strides: [PackedU32; IMFILTER_MAX_RANK],
    pub output_shape: [PackedU32; IMFILTER_MAX_RANK],
    pub base_offset: [PackedI32; IMFILTER_MAX_RANK],
    pub _pad_tail: PackedU32,
=======
    pub shape: [AlignedU32; CIRCSHIFT_MAX_RANK],
    pub strides: [AlignedU32; CIRCSHIFT_MAX_RANK],
    pub shifts: [AlignedU32; CIRCSHIFT_MAX_RANK],
}

pub const FILTER_MAX_RANK: usize = PERMUTE_MAX_RANK;

#[repr(C)]
#[derive(Clone, Copy, Pod, Zeroable)]
pub struct FilterParams {
    pub dim_len: u32,
    pub leading: u32,
    pub trailing: u32,
    pub order: u32,
    pub state_len: u32,
    pub signal_len: u32,
    pub channel_count: u32,
    pub zi_present: u32,
    pub dim_idx: u32,
    pub rank: u32,
    pub state_rank: u32,
    pub _pad: u32,
    pub signal_shape: [AlignedU32; FILTER_MAX_RANK],
    pub state_shape: [AlignedU32; FILTER_MAX_RANK],
>>>>>>> 31ab3ed4
}

#[repr(C)]
#[derive(Clone, Copy, Pod, Zeroable)]
<<<<<<< HEAD
pub struct ImfilterParamsF32 {
    pub len: u32,
    pub offset: u32,
    pub rank: u32,
    pub padding: u32,
    pub kernel_points: u32,
    pub image_len: u32,
    pub _pad0: u32,
    pub _pad1: u32,
    pub constant_value: f32,
    pub _pad_const: [f32; 3],
    pub image_shape: [PackedU32; IMFILTER_MAX_RANK],
    pub image_strides: [PackedU32; IMFILTER_MAX_RANK],
    pub output_shape: [PackedU32; IMFILTER_MAX_RANK],
    pub base_offset: [PackedI32; IMFILTER_MAX_RANK],
    pub _pad_tail: PackedU32,
=======
pub struct DiffParams {
    pub stride_before: u32,
    pub segments: u32,
    pub segment_len: u32,
    pub segment_out: u32,
    pub block: u32,
    pub total_out: u32,
    pub total_in: u32,
    pub _pad: u32,
>>>>>>> 31ab3ed4
}

pub const REPMAT_MAX_RANK: usize = PERMUTE_MAX_RANK;

#[repr(C)]
#[derive(Clone, Copy, Pod, Zeroable)]
pub struct RepmatParams {
    pub len: u32,
    pub offset: u32,
    pub rank: u32,
    pub _pad: u32,
<<<<<<< HEAD
    pub base_shape: [PackedU32; REPMAT_MAX_RANK],
    pub new_shape: [PackedU32; REPMAT_MAX_RANK],
    pub base_strides: [PackedU32; REPMAT_MAX_RANK],
=======
    pub base_shape: [AlignedU32; REPMAT_MAX_RANK],
    pub new_shape: [AlignedU32; REPMAT_MAX_RANK],
    pub base_strides: [AlignedU32; REPMAT_MAX_RANK],
>>>>>>> 31ab3ed4
}

pub const KRON_MAX_RANK: usize = PERMUTE_MAX_RANK;

#[repr(C)]
#[derive(Clone, Copy, Pod, Zeroable)]
pub struct KronParams {
    pub len: u32,
    pub offset: u32,
    pub rank: u32,
    pub _pad: u32,
<<<<<<< HEAD
    pub shape_a: [PackedU32; KRON_MAX_RANK],
    pub shape_b: [PackedU32; KRON_MAX_RANK],
    pub shape_out: [PackedU32; KRON_MAX_RANK],
    pub stride_a: [PackedU32; KRON_MAX_RANK],
    pub stride_b: [PackedU32; KRON_MAX_RANK],
=======
    pub shape_a: [AlignedU32; KRON_MAX_RANK],
    pub shape_b: [AlignedU32; KRON_MAX_RANK],
    pub shape_out: [AlignedU32; KRON_MAX_RANK],
    pub stride_a: [AlignedU32; KRON_MAX_RANK],
    pub stride_b: [AlignedU32; KRON_MAX_RANK],
>>>>>>> 31ab3ed4
}

#[repr(C)]
#[derive(Clone, Copy, Pod, Zeroable)]
pub struct TransposeParams {
    pub rows: u32,
    pub cols: u32,
    pub len: u32,
    pub offset: u32,
}

#[repr(C)]
#[derive(Clone, Copy, Pod, Zeroable)]
pub struct BandwidthParams {
    pub rows: u32,
    pub cols: u32,
    pub len: u32,
    pub _pad: u32,
}

#[repr(C)]
#[derive(Clone, Copy, Pod, Zeroable)]
pub struct SymmetryParamsF64 {
    pub rows: u32,
    pub cols: u32,
    pub len: u32,
    pub mode: u32,
    pub tolerance: f64,
    pub _pad: f64,
}

#[repr(C, align(16))]
#[derive(Clone, Copy, Pod, Zeroable)]
pub struct SymmetryParamsF32 {
    pub rows: u32,
    pub cols: u32,
    pub len: u32,
    pub mode: u32,
    pub tolerance: f32,
    pub _pad: [f32; 3],
}

#[repr(C)]
#[derive(Clone, Copy, Pod, Zeroable)]
pub struct MatmulParams {
    pub m: u32,
    pub n: u32,
    pub k: u32,
    pub lda: u32,
    pub ldb: u32,
    pub ldc: u32,
    pub offset_a: u32,
    pub offset_b: u32,
    pub offset_out: u32,
    pub _pad: u32,
}

#[repr(C)]
#[derive(Clone, Copy, Pod, Zeroable)]
pub struct ReduceGlobalParams {
    pub len: u32,
    pub op: u32,
    pub _pad0: u32,
    pub _pad1: u32,
}

#[repr(C)]
#[derive(Clone, Copy, Pod, Zeroable)]
pub struct ReduceDimParams {
    pub rows: u32,
    pub cols: u32,
    pub dim: u32,
    pub op: u32,
}

#[repr(C)]
#[derive(Clone, Copy, Pod, Zeroable)]
pub struct CumsumParams {
    pub segment_len: u32,
    pub segments: u32,
    pub stride_before: u32,
    pub block: u32,
    pub flags: u32,
    pub total_len: u32,
    pub _pad0: u32,
    pub _pad1: u32,
}

#[repr(C)]
#[derive(Clone, Copy, Pod, Zeroable)]
pub struct CumprodParams {
    pub segment_len: u32,
    pub segments: u32,
    pub stride_before: u32,
    pub block: u32,
    pub flags: u32,
    pub total_len: u32,
    pub _pad0: u32,
    pub _pad1: u32,
}

#[repr(C)]
#[derive(Clone, Copy, Pod, Zeroable)]
pub struct CumminParams {
    pub segment_len: u32,
    pub segments: u32,
    pub stride_before: u32,
    pub block: u32,
    pub flags: u32,
    pub total_len: u32,
    pub _pad0: u32,
    pub _pad1: u32,
}

pub type CummaxParams = CumminParams;

#[repr(C)]
#[derive(Clone, Copy, Pod, Zeroable)]
pub struct EyeParams {
    pub rows: u32,
    pub cols: u32,
    pub diag_len: u32,
    pub slices: u32,
    pub stride_slice: u32,
    pub diag_total: u32,
    pub _pad0: u32,
    pub _pad1: u32,
}

#[repr(C)]
#[derive(Clone, Copy, Pod, Zeroable)]
pub struct FillParamsF64 {
    pub value: f64,
    pub len: u32,
    pub _pad: [u32; 3],
}

#[repr(C)]
#[derive(Clone, Copy, Pod, Zeroable)]
pub struct FillParamsF32 {
    pub value: f32,
    pub len: u32,
    pub _pad: [u32; 2],
}

#[repr(C)]
#[derive(Clone, Copy, Pod, Zeroable)]
pub struct FspecialParamsF64 {
    pub rows: u32,
    pub cols: u32,
    pub kind: u32,
    pub len: u32,
    pub sigma: f64,
    pub alpha: f64,
    pub norm: f64,
    pub center_x: f64,
    pub center_y: f64,
    pub extra0: f64,
}

#[repr(C)]
#[derive(Clone, Copy, Pod, Zeroable)]
pub struct FspecialParamsF32 {
    pub rows: u32,
    pub cols: u32,
    pub kind: u32,
    pub len: u32,
    pub sigma: f32,
    pub alpha: f32,
    pub norm: f32,
    pub _pad0: f32,
    pub center_x: f32,
    pub center_y: f32,
    pub _pad1: [f32; 2],
}

#[repr(C)]
#[derive(Clone, Copy, Pod, Zeroable)]
pub struct DiagFromVectorParams {
    pub len: u32,
    pub size: u32,
    pub offset: i32,
    pub _pad: u32,
}

#[repr(C)]
#[derive(Clone, Copy, Pod, Zeroable)]
pub struct DiagExtractParams {
    pub rows: u32,
    pub cols: u32,
    pub offset: i32,
    pub diag_len: u32,
}

#[repr(C)]
#[derive(Clone, Copy, Pod, Zeroable)]
pub struct LinspaceParamsF64 {
    pub start: f64,
    pub step: f64,
    pub stop: f64,
    pub total: u32,
    pub chunk: u32,
    pub offset: u32,
    pub _pad: u32,
}

#[repr(C)]
#[derive(Clone, Copy, Pod, Zeroable)]
pub struct LinspaceParamsF32 {
    pub start: f32,
    pub step: f32,
    pub stop: f32,
    pub _pad0: f32,
    pub total: u32,
    pub chunk: u32,
    pub offset: u32,
    pub _pad1: u32,
}

#[repr(C)]
#[derive(Clone, Copy, Pod, Zeroable)]
pub struct RandomIntParamsF64 {
    pub lower: f64,
    pub upper: f64,
    pub span: f64,
    pub span_minus_one: f64,
    pub offset: u32,
    pub chunk: u32,
    pub seed: u32,
    pub _pad: u32,
}

#[repr(C)]
#[derive(Clone, Copy, Pod, Zeroable)]
pub struct RandomIntParamsF32 {
    pub lower: f32,
    pub upper: f32,
    pub span: f32,
    pub span_minus_one: f32,
    pub offset: u32,
    pub chunk: u32,
    pub seed: u32,
    pub _pad: u32,
}

#[repr(C)]
#[derive(Clone, Copy, Pod, Zeroable)]
pub struct RandomScalarParams {
    pub offset: u32,
    pub chunk: u32,
    pub seed: u32,
    pub _pad: u32,
}

#[repr(C)]
#[derive(Clone, Copy, Pod, Zeroable)]
pub struct RandPermParams {
    pub n: u32,
    pub k: u32,
    pub seed: u32,
    pub _pad: u32,
}

#[repr(C)]
#[derive(Clone, Copy, Pod, Zeroable)]
pub struct FindParams {
    pub len: u32,
    pub limit: u32,
    pub rows: u32,
    pub direction: u32,
    pub include_values: u32,
    pub _pad0: u32,
    pub _pad1: u32,
    pub _pad2: u32,
}

#[repr(C)]
#[derive(Clone, Copy, Pod, Zeroable)]
pub struct TrilParams {
    pub len: u32,
    pub start: u32,
    pub rows: u32,
    pub cols: u32,
    pub plane: u32,
    pub diag_offset: i32,
    pub _pad0: u32,
    pub _pad1: u32,
}

#[repr(C)]
#[derive(Clone, Copy, Pod, Zeroable)]
pub struct TriuParams {
    pub len: u32,
    pub start: u32,
    pub rows: u32,
    pub cols: u32,
    pub plane: u32,
    pub diag_offset: i32,
    pub _pad0: u32,
    pub _pad1: u32,
}<|MERGE_RESOLUTION|>--- conflicted
+++ resolved
@@ -47,22 +47,6 @@
     pub _pad0: u32,
     pub _pad1: u32,
     pub _pad2: u32,
-}
-
-#[repr(C, align(16))]
-#[derive(Clone, Copy, Pod, Zeroable)]
-pub struct PackedU32(pub [u32; 4]);
-
-impl PackedU32 {
-    pub fn from_scalar(value: u32) -> Self {
-        Self([value, 0, 0, 0])
-    }
-}
-
-impl Default for PackedU32 {
-    fn default() -> Self {
-        Self([0; 4])
-    }
 }
 
 #[repr(C, align(16))]
@@ -106,17 +90,10 @@
     pub offset: u32,
     pub rank: u32,
     pub _pad: u32,
-<<<<<<< HEAD
-    pub src_shape: [PackedU32; PERMUTE_MAX_RANK],
-    pub dst_shape: [PackedU32; PERMUTE_MAX_RANK],
-    pub order: [PackedU32; PERMUTE_MAX_RANK],
-    pub src_strides: [PackedU32; PERMUTE_MAX_RANK],
-=======
     pub src_shape: [AlignedU32; PERMUTE_MAX_RANK],
     pub dst_shape: [AlignedU32; PERMUTE_MAX_RANK],
     pub order: [AlignedU32; PERMUTE_MAX_RANK],
     pub src_strides: [AlignedU32; PERMUTE_MAX_RANK],
->>>>>>> 31ab3ed4
 }
 
 pub const FLIP_MAX_RANK: usize = PERMUTE_MAX_RANK;
@@ -128,15 +105,9 @@
     pub offset: u32,
     pub rank: u32,
     pub _pad: u32,
-<<<<<<< HEAD
-    pub shape: [PackedU32; FLIP_MAX_RANK],
-    pub strides: [PackedU32; FLIP_MAX_RANK],
-    pub flags: [PackedU32; FLIP_MAX_RANK],
-=======
     pub shape: [AlignedU32; FLIP_MAX_RANK],
     pub strides: [AlignedU32; FLIP_MAX_RANK],
     pub flags: [AlignedU32; FLIP_MAX_RANK],
->>>>>>> 31ab3ed4
 }
 
 pub const CIRCSHIFT_MAX_RANK: usize = PERMUTE_MAX_RANK;
@@ -148,36 +119,22 @@
     pub offset: u32,
     pub rank: u32,
     pub _pad: u32,
-<<<<<<< HEAD
-    pub shape: [PackedU32; CIRCSHIFT_MAX_RANK],
-    pub strides: [PackedU32; CIRCSHIFT_MAX_RANK],
-    pub shifts: [PackedU32; CIRCSHIFT_MAX_RANK],
-}
-
-pub const IMFILTER_MAX_RANK: usize = 8;
-
-#[repr(C)]
-#[derive(Clone, Copy, Pod, Zeroable)]
-pub struct ImfilterParamsF64 {
-    pub len: u32,
-    pub offset: u32,
-    pub rank: u32,
-    pub padding: u32,
-    pub kernel_points: u32,
-    pub image_len: u32,
-    pub _pad0: u32,
-    pub _pad1: u32,
-    pub constant_value: f64,
-    pub _pad_const: f64,
-    pub image_shape: [PackedU32; IMFILTER_MAX_RANK],
-    pub image_strides: [PackedU32; IMFILTER_MAX_RANK],
-    pub output_shape: [PackedU32; IMFILTER_MAX_RANK],
-    pub base_offset: [PackedI32; IMFILTER_MAX_RANK],
-    pub _pad_tail: PackedU32,
-=======
     pub shape: [AlignedU32; CIRCSHIFT_MAX_RANK],
     pub strides: [AlignedU32; CIRCSHIFT_MAX_RANK],
     pub shifts: [AlignedU32; CIRCSHIFT_MAX_RANK],
+}
+
+#[repr(C)]
+#[derive(Clone, Copy, Pod, Zeroable)]
+pub struct DiffParams {
+    pub stride_before: u32,
+    pub segments: u32,
+    pub segment_len: u32,
+    pub segment_out: u32,
+    pub block: u32,
+    pub total_out: u32,
+    pub total_in: u32,
+    pub _pad: u32,
 }
 
 pub const FILTER_MAX_RANK: usize = PERMUTE_MAX_RANK;
@@ -199,13 +156,13 @@
     pub _pad: u32,
     pub signal_shape: [AlignedU32; FILTER_MAX_RANK],
     pub state_shape: [AlignedU32; FILTER_MAX_RANK],
->>>>>>> 31ab3ed4
-}
-
-#[repr(C)]
-#[derive(Clone, Copy, Pod, Zeroable)]
-<<<<<<< HEAD
-pub struct ImfilterParamsF32 {
+}
+
+pub const IMFILTER_MAX_RANK: usize = 8;
+
+#[repr(C)]
+#[derive(Clone, Copy, Pod, Zeroable)]
+pub struct ImfilterParamsF64 {
     pub len: u32,
     pub offset: u32,
     pub rank: u32,
@@ -214,24 +171,33 @@
     pub image_len: u32,
     pub _pad0: u32,
     pub _pad1: u32,
+    pub constant_value: f64,
+    pub _pad_const: f64,
+    pub image_shape: [AlignedU32; IMFILTER_MAX_RANK],
+    pub image_strides: [AlignedU32; IMFILTER_MAX_RANK],
+    pub output_shape: [AlignedU32; IMFILTER_MAX_RANK],
+    pub base_offset: [PackedI32; IMFILTER_MAX_RANK],
+    pub _pad_tail: AlignedU32,
+}
+
+#[repr(C)]
+#[derive(Clone, Copy, Pod, Zeroable)]
+pub struct ImfilterParamsF32 {
+    pub len: u32,
+    pub offset: u32,
+    pub rank: u32,
+    pub padding: u32,
+    pub kernel_points: u32,
+    pub image_len: u32,
+    pub _pad0: u32,
+    pub _pad1: u32,
     pub constant_value: f32,
     pub _pad_const: [f32; 3],
-    pub image_shape: [PackedU32; IMFILTER_MAX_RANK],
-    pub image_strides: [PackedU32; IMFILTER_MAX_RANK],
-    pub output_shape: [PackedU32; IMFILTER_MAX_RANK],
+    pub image_shape: [AlignedU32; IMFILTER_MAX_RANK],
+    pub image_strides: [AlignedU32; IMFILTER_MAX_RANK],
+    pub output_shape: [AlignedU32; IMFILTER_MAX_RANK],
     pub base_offset: [PackedI32; IMFILTER_MAX_RANK],
-    pub _pad_tail: PackedU32,
-=======
-pub struct DiffParams {
-    pub stride_before: u32,
-    pub segments: u32,
-    pub segment_len: u32,
-    pub segment_out: u32,
-    pub block: u32,
-    pub total_out: u32,
-    pub total_in: u32,
-    pub _pad: u32,
->>>>>>> 31ab3ed4
+    pub _pad_tail: AlignedU32,
 }
 
 pub const REPMAT_MAX_RANK: usize = PERMUTE_MAX_RANK;
@@ -243,15 +209,9 @@
     pub offset: u32,
     pub rank: u32,
     pub _pad: u32,
-<<<<<<< HEAD
-    pub base_shape: [PackedU32; REPMAT_MAX_RANK],
-    pub new_shape: [PackedU32; REPMAT_MAX_RANK],
-    pub base_strides: [PackedU32; REPMAT_MAX_RANK],
-=======
     pub base_shape: [AlignedU32; REPMAT_MAX_RANK],
     pub new_shape: [AlignedU32; REPMAT_MAX_RANK],
     pub base_strides: [AlignedU32; REPMAT_MAX_RANK],
->>>>>>> 31ab3ed4
 }
 
 pub const KRON_MAX_RANK: usize = PERMUTE_MAX_RANK;
@@ -263,19 +223,11 @@
     pub offset: u32,
     pub rank: u32,
     pub _pad: u32,
-<<<<<<< HEAD
-    pub shape_a: [PackedU32; KRON_MAX_RANK],
-    pub shape_b: [PackedU32; KRON_MAX_RANK],
-    pub shape_out: [PackedU32; KRON_MAX_RANK],
-    pub stride_a: [PackedU32; KRON_MAX_RANK],
-    pub stride_b: [PackedU32; KRON_MAX_RANK],
-=======
     pub shape_a: [AlignedU32; KRON_MAX_RANK],
     pub shape_b: [AlignedU32; KRON_MAX_RANK],
     pub shape_out: [AlignedU32; KRON_MAX_RANK],
     pub stride_a: [AlignedU32; KRON_MAX_RANK],
     pub stride_b: [AlignedU32; KRON_MAX_RANK],
->>>>>>> 31ab3ed4
 }
 
 #[repr(C)]
