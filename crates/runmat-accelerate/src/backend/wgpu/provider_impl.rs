--- conflicted
+++ resolved
@@ -5,34 +5,26 @@
 use once_cell::sync::OnceCell;
 use pollster::block_on;
 use runmat_accelerate_api::{
-<<<<<<< HEAD
     AccelProvider, ApiDeviceInfo, CorrcoefNormalization, CorrcoefOptions, CorrcoefRows,
     CovNormalization, CovRows, CovarianceOptions, FindDirection, FspecialRequest, GpuTensorHandle,
     HostTensorOwned, HostTensorView, ImfilterOptions, ImfilterPadding, IsMemberOptions,
-    IsMemberResult, PagefunOp, PagefunRequest, ProviderFindResult, ProviderPrecision,
+    IsMemberResult, PagefunOp, PagefunRequest, ProviderBandwidth, ProviderCholResult,
+    ProviderCondNorm, ProviderConv1dOptions, ProviderConvMode, ProviderConvOrientation,
+    ProviderCummaxResult, ProviderCumminResult, ProviderEigResult, ProviderFindResult,
+    ProviderHermitianKind, ProviderIirFilterOptions, ProviderIirFilterResult, ProviderInvOptions,
+    ProviderLinsolveOptions, ProviderLinsolveResult, ProviderLuResult, ProviderNanMode,
+    ProviderNormOrder, ProviderPinvOptions, ProviderPrecision, ProviderQrOptions, ProviderQrPivot,
+    ProviderQrResult, ProviderScanDirection, ProviderStdNormalization, ProviderSymmetryKind,
     ReduceDimResult, SetdiffOptions, SetdiffResult, SortComparison, SortOrder, SortResult,
     SortRowsColumnSpec, UnionOptions, UnionResult, UniqueOptions, UniqueResult,
 };
-use runmat_builtins::Tensor;
+use runmat_builtins::{Tensor, Value};
 use runmat_runtime::builtins::image::filters::fspecial::{
     spec_from_request as runtime_fspecial_spec_from_request, FspecialFilterSpec,
 };
 use runmat_runtime::builtins::image::filters::imfilter::{
     apply_imfilter_tensor as runtime_apply_imfilter_tensor, build_imfilter_plan,
 };
-=======
-    AccelProvider, ApiDeviceInfo, FindDirection, GpuTensorHandle, HostTensorOwned, HostTensorView,
-    IsMemberOptions, IsMemberResult, ProviderBandwidth, ProviderCholResult, ProviderCondNorm,
-    ProviderConv1dOptions, ProviderConvMode, ProviderConvOrientation, ProviderCummaxResult,
-    ProviderCumminResult, ProviderEigResult, ProviderFindResult, ProviderHermitianKind,
-    ProviderIirFilterOptions, ProviderIirFilterResult, ProviderInvOptions, ProviderLinsolveOptions,
-    ProviderLinsolveResult, ProviderLuResult, ProviderNanMode, ProviderNormOrder,
-    ProviderPinvOptions, ProviderPrecision, ProviderQrOptions, ProviderQrPivot, ProviderQrResult,
-    ProviderScanDirection, ProviderStdNormalization, ProviderSymmetryKind, ReduceDimResult,
-    SetdiffOptions, SetdiffResult, SortComparison, SortOrder, SortResult, SortRowsColumnSpec,
-    UnionOptions, UnionResult, UniqueOptions, UniqueResult,
-};
-use runmat_builtins::{Tensor, Value};
 use runmat_runtime::builtins::math::linalg::ops::{
     mldivide_host_real_for_provider, mrdivide_host_real_for_provider,
 };
@@ -49,7 +41,6 @@
 use runmat_runtime::builtins::math::linalg::structure::symrcm::symrcm_host_real_data;
 use runmat_runtime::builtins::math::reduction::compute_median_inplace;
 use rustfft::FftPlanner;
->>>>>>> 31ab3ed4
 use std::cmp::Ordering;
 use std::collections::HashMap;
 use std::sync::atomic::AtomicU64;
@@ -977,7 +968,6 @@
         .try_fold(1usize, |acc, &dim| acc.checked_mul(dim))
 }
 
-<<<<<<< HEAD
 fn canonical_matrix_shape(shape: &[usize]) -> Vec<usize> {
     match shape.len() {
         0 => vec![1, 1],
@@ -1053,7 +1043,9 @@
         0.0
     } else {
         1.0 / sum
-=======
+    }
+}
+
 fn shapes_compatible(expected: &[usize], actual: &[usize]) -> bool {
     let max_len = expected.len().max(actual.len());
     for idx in 0..max_len {
@@ -1098,7 +1090,6 @@
     } else {
         let mut tmp = values.to_vec();
         compute_median_inplace(&mut tmp)
->>>>>>> 31ab3ed4
     }
 }
 
@@ -3007,24 +2998,6 @@
             "permute: output shape/product mismatch"
         );
 
-<<<<<<< HEAD
-        let mut src_shape_arr = [crate::backend::wgpu::params::PackedU32::default();
-            crate::backend::wgpu::params::PERMUTE_MAX_RANK];
-        let mut dst_shape_arr = [crate::backend::wgpu::params::PackedU32::default();
-            crate::backend::wgpu::params::PERMUTE_MAX_RANK];
-        let mut order_arr = [crate::backend::wgpu::params::PackedU32::default();
-            crate::backend::wgpu::params::PERMUTE_MAX_RANK];
-        let mut strides_arr = [crate::backend::wgpu::params::PackedU32::default();
-            crate::backend::wgpu::params::PERMUTE_MAX_RANK];
-        for i in 0..rank {
-            src_shape_arr[i] =
-                crate::backend::wgpu::params::PackedU32::from_scalar(src_shape[i] as u32);
-            dst_shape_arr[i] =
-                crate::backend::wgpu::params::PackedU32::from_scalar(dst_shape[i] as u32);
-            order_arr[i] = crate::backend::wgpu::params::PackedU32::from_scalar(order[i] as u32);
-            strides_arr[i] =
-                crate::backend::wgpu::params::PackedU32::from_scalar(src_strides[i] as u32);
-=======
         let mut src_shape_arr = [crate::backend::wgpu::params::AlignedU32::new(0);
             crate::backend::wgpu::params::PERMUTE_MAX_RANK];
         let mut dst_shape_arr = [crate::backend::wgpu::params::AlignedU32::new(0);
@@ -3038,7 +3011,6 @@
             dst_shape_arr[i] = crate::backend::wgpu::params::AlignedU32::new(dst_shape[i] as u32);
             order_arr[i] = crate::backend::wgpu::params::AlignedU32::new(order[i] as u32);
             strides_arr[i] = crate::backend::wgpu::params::AlignedU32::new(src_strides[i] as u32);
->>>>>>> 31ab3ed4
         }
 
         let out_buffer = self.create_storage_buffer(entry.len, "runmat-permute-out");
@@ -3214,23 +3186,6 @@
             "circshift: strides exceed GPU kernel limits"
         );
 
-<<<<<<< HEAD
-        let mut shape_arr = [crate::backend::wgpu::params::PackedU32::default();
-            crate::backend::wgpu::params::CIRCSHIFT_MAX_RANK];
-        let mut strides_arr = [crate::backend::wgpu::params::PackedU32::default();
-            crate::backend::wgpu::params::CIRCSHIFT_MAX_RANK];
-        let mut shifts_arr = [crate::backend::wgpu::params::PackedU32::default();
-            crate::backend::wgpu::params::CIRCSHIFT_MAX_RANK];
-        for axis in 0..rank {
-            shape_arr[axis] =
-                crate::backend::wgpu::params::PackedU32::from_scalar(ext_shape[axis] as u32);
-            strides_arr[axis] =
-                crate::backend::wgpu::params::PackedU32::from_scalar(strides[axis] as u32);
-            let denom = ext_shape[axis].max(1);
-            shifts_arr[axis] = crate::backend::wgpu::params::PackedU32::from_scalar(
-                (normalized[axis] % denom) as u32,
-            );
-=======
         let mut shape_arr = [crate::backend::wgpu::params::AlignedU32::new(0);
             crate::backend::wgpu::params::CIRCSHIFT_MAX_RANK];
         let mut strides_arr = [crate::backend::wgpu::params::AlignedU32::new(0);
@@ -3243,7 +3198,6 @@
             let denom = ext_shape[axis].max(1);
             shifts_arr[axis] =
                 crate::backend::wgpu::params::AlignedU32::new((normalized[axis] % denom) as u32);
->>>>>>> 31ab3ed4
         }
 
         let out_buffer = self.create_storage_buffer(entry.len, "runmat-circshift-out");
@@ -3688,21 +3642,6 @@
             "flip: strides exceed GPU kernel limits"
         );
 
-<<<<<<< HEAD
-        let mut shape_arr = [crate::backend::wgpu::params::PackedU32::default();
-            crate::backend::wgpu::params::FLIP_MAX_RANK];
-        let mut strides_arr = [crate::backend::wgpu::params::PackedU32::default();
-            crate::backend::wgpu::params::FLIP_MAX_RANK];
-        let mut flags_arr = [crate::backend::wgpu::params::PackedU32::default();
-            crate::backend::wgpu::params::FLIP_MAX_RANK];
-        for i in 0..rank {
-            shape_arr[i] =
-                crate::backend::wgpu::params::PackedU32::from_scalar(ext_shape[i] as u32);
-            strides_arr[i] =
-                crate::backend::wgpu::params::PackedU32::from_scalar(strides[i] as u32);
-            flags_arr[i] =
-                crate::backend::wgpu::params::PackedU32::from_scalar(if flags[i] { 1 } else { 0 });
-=======
         let mut shape_arr = [crate::backend::wgpu::params::AlignedU32::new(0);
             crate::backend::wgpu::params::FLIP_MAX_RANK];
         let mut strides_arr = [crate::backend::wgpu::params::AlignedU32::new(0);
@@ -3714,7 +3653,6 @@
             strides_arr[i] = crate::backend::wgpu::params::AlignedU32::new(strides[i] as u32);
             flags_arr[i] =
                 crate::backend::wgpu::params::AlignedU32::new(if flags[i] { 1 } else { 0 });
->>>>>>> 31ab3ed4
         }
 
         let out_buffer = self.create_storage_buffer(entry.len, "runmat-flip-out");
@@ -3884,22 +3822,6 @@
         Ok(self.register_existing_buffer(out_buffer, out_shape, output_len))
     }
 
-<<<<<<< HEAD
-        let mut base_shape_arr = [crate::backend::wgpu::params::PackedU32::default();
-            crate::backend::wgpu::params::REPMAT_MAX_RANK];
-        let mut new_shape_arr = [crate::backend::wgpu::params::PackedU32::default();
-            crate::backend::wgpu::params::REPMAT_MAX_RANK];
-        let mut strides_arr = [crate::backend::wgpu::params::PackedU32::default();
-            crate::backend::wgpu::params::REPMAT_MAX_RANK];
-        for i in 0..rank {
-            base_shape_arr[i] =
-                crate::backend::wgpu::params::PackedU32::from_scalar(base_shape[i] as u32);
-            new_shape_arr[i] =
-                crate::backend::wgpu::params::PackedU32::from_scalar(new_shape[i] as u32);
-            strides_arr[i] =
-                crate::backend::wgpu::params::PackedU32::from_scalar(base_strides[i] as u32);
-        }
-=======
     pub(crate) fn iir_filter_exec(
         &self,
         b: &GpuTensorHandle,
@@ -3908,7 +3830,6 @@
         options: ProviderIirFilterOptions,
     ) -> Result<ProviderIirFilterResult> {
         let ProviderIirFilterOptions { dim, zi } = options;
->>>>>>> 31ab3ed4
 
         let entry_b = self.get_entry(b)?;
         let entry_a = self.get_entry(a)?;
@@ -4474,29 +4395,6 @@
             ));
         }
 
-<<<<<<< HEAD
-        let mut shape_a_arr = [crate::backend::wgpu::params::PackedU32::default();
-            crate::backend::wgpu::params::KRON_MAX_RANK];
-        let mut shape_b_arr = [crate::backend::wgpu::params::PackedU32::default();
-            crate::backend::wgpu::params::KRON_MAX_RANK];
-        let mut shape_out_arr = [crate::backend::wgpu::params::PackedU32::default();
-            crate::backend::wgpu::params::KRON_MAX_RANK];
-        let mut stride_a_arr = [crate::backend::wgpu::params::PackedU32::default();
-            crate::backend::wgpu::params::KRON_MAX_RANK];
-        let mut stride_b_arr = [crate::backend::wgpu::params::PackedU32::default();
-            crate::backend::wgpu::params::KRON_MAX_RANK];
-        for i in 0..rank {
-            shape_a_arr[i] =
-                crate::backend::wgpu::params::PackedU32::from_scalar(shape_a[i] as u32);
-            shape_b_arr[i] =
-                crate::backend::wgpu::params::PackedU32::from_scalar(shape_b[i] as u32);
-            shape_out_arr[i] =
-                crate::backend::wgpu::params::PackedU32::from_scalar(shape_out[i] as u32);
-            stride_a_arr[i] =
-                crate::backend::wgpu::params::PackedU32::from_scalar(strides_a[i] as u32);
-            stride_b_arr[i] =
-                crate::backend::wgpu::params::PackedU32::from_scalar(strides_b[i] as u32);
-=======
         let mut base_shape_arr = [crate::backend::wgpu::params::AlignedU32::new(0);
             crate::backend::wgpu::params::REPMAT_MAX_RANK];
         let mut new_shape_arr = [crate::backend::wgpu::params::AlignedU32::new(0);
@@ -4507,7 +4405,6 @@
             base_shape_arr[i] = crate::backend::wgpu::params::AlignedU32::new(base_shape[i] as u32);
             new_shape_arr[i] = crate::backend::wgpu::params::AlignedU32::new(new_shape[i] as u32);
             strides_arr[i] = crate::backend::wgpu::params::AlignedU32::new(base_strides[i] as u32);
->>>>>>> 31ab3ed4
         }
 
         let out_buffer = self.create_storage_buffer(new_total, "runmat-repmat-out");
@@ -5781,7 +5678,515 @@
         Ok(self.register_existing_buffer(out_buffer, entry.shape, entry.len))
     }
 
-<<<<<<< HEAD
+    pub(crate) fn cumprod_exec(
+        &self,
+        handle: &GpuTensorHandle,
+        dim: usize,
+        direction: ProviderScanDirection,
+        nan_mode: ProviderNanMode,
+    ) -> Result<GpuTensorHandle> {
+        let entry = self.get_entry(handle)?;
+        if entry.len == 0 {
+            return Ok(handle.clone());
+        }
+
+        let work_shape = if entry.shape.is_empty() {
+            vec![entry.len]
+        } else {
+            entry.shape.clone()
+        };
+
+        if dim >= work_shape.len() {
+            return Err(anyhow!(
+                "cumprod: dimension {} exceeds tensor rank {}",
+                dim + 1,
+                work_shape.len()
+            ));
+        }
+
+        let segment_len = work_shape[dim];
+        if segment_len == 0 {
+            let out_buffer = self.create_storage_buffer(0, "runmat-cumprod-empty");
+            return Ok(self.register_existing_buffer(out_buffer, entry.shape, 0));
+        }
+
+        let stride_before = if dim == 0 {
+            1usize
+        } else {
+            work_shape[..dim].iter().copied().product::<usize>().max(1)
+        };
+        let stride_after = if dim + 1 >= work_shape.len() {
+            1usize
+        } else {
+            work_shape[dim + 1..]
+                .iter()
+                .copied()
+                .product::<usize>()
+                .max(1)
+        };
+
+        let segments = stride_before
+            .checked_mul(stride_after)
+            .ok_or_else(|| anyhow!("cumprod: segment count exceeds GPU limits"))?;
+        let block = stride_before
+            .checked_mul(segment_len)
+            .ok_or_else(|| anyhow!("cumprod: segment stride exceeds GPU limits"))?;
+
+        ensure!(
+            segment_len <= u32::MAX as usize,
+            "cumprod: dimension length exceeds GPU kernel limits"
+        );
+        ensure!(
+            stride_before <= u32::MAX as usize,
+            "cumprod: stride_before exceeds GPU kernel limits"
+        );
+        ensure!(
+            segments <= u32::MAX as usize,
+            "cumprod: segment count exceeds GPU kernel limits"
+        );
+        ensure!(
+            block <= u32::MAX as usize,
+            "cumprod: block size exceeds GPU limits"
+        );
+        ensure!(
+            entry.len <= u32::MAX as usize,
+            "cumprod: tensor too large for GPU kernel"
+        );
+
+        let out_buffer = self.create_storage_buffer(entry.len, "runmat-cumprod-out");
+        if entry.len == 0 {
+            return Ok(self.register_existing_buffer(out_buffer, entry.shape, 0));
+        }
+
+        let mut flags = 0u32;
+        if matches!(direction, ProviderScanDirection::Reverse) {
+            flags |= 1;
+        }
+        if matches!(nan_mode, ProviderNanMode::Omit) {
+            flags |= 2;
+        }
+
+        let params = CumprodParams {
+            segment_len: segment_len as u32,
+            segments: segments as u32,
+            stride_before: stride_before as u32,
+            block: block as u32,
+            flags,
+            total_len: entry.len as u32,
+            _pad0: 0,
+            _pad1: 0,
+        };
+
+        let params_buffer = self.uniform_buffer(&params, "runmat-cumprod-params");
+        let bind_group = self
+            .device_ref()
+            .create_bind_group(&wgpu::BindGroupDescriptor {
+                label: Some("runmat-cumprod-bind"),
+                layout: &self.pipelines.cumprod.layout,
+                entries: &[
+                    wgpu::BindGroupEntry {
+                        binding: 0,
+                        resource: entry.buffer.as_ref().as_entire_binding(),
+                    },
+                    wgpu::BindGroupEntry {
+                        binding: 1,
+                        resource: out_buffer.as_ref().as_entire_binding(),
+                    },
+                    wgpu::BindGroupEntry {
+                        binding: 2,
+                        resource: params_buffer.as_entire_binding(),
+                    },
+                ],
+            });
+
+        let groups = crate::backend::wgpu::dispatch::common::dispatch_size(
+            segments as u32,
+            crate::backend::wgpu::config::WORKGROUP_SIZE,
+        );
+        crate::backend::wgpu::dispatch::scan::run(
+            self.device_ref(),
+            self.queue_ref(),
+            &self.pipelines.cumprod.pipeline,
+            &bind_group,
+            groups,
+            "runmat-cumprod-encoder",
+            "runmat-cumprod-pass",
+        );
+
+        Ok(self.register_existing_buffer(out_buffer, entry.shape, entry.len))
+    }
+
+    pub(crate) fn cummin_exec(
+        &self,
+        handle: &GpuTensorHandle,
+        dim: usize,
+        direction: ProviderScanDirection,
+        nan_mode: ProviderNanMode,
+    ) -> Result<ProviderCumminResult> {
+        let entry = self.get_entry(handle)?;
+        if entry.len == 0 {
+            let values_buffer = self.create_storage_buffer(0, "runmat-cummin-values-empty");
+            let indices_buffer = self.create_storage_buffer(0, "runmat-cummin-indices-empty");
+            let values =
+                self.register_existing_buffer(values_buffer, entry.shape.clone(), entry.len);
+            let indices =
+                self.register_existing_buffer(indices_buffer, entry.shape.clone(), entry.len);
+            return Ok(ProviderCumminResult { values, indices });
+        }
+
+        let work_shape = if entry.shape.is_empty() {
+            vec![entry.len]
+        } else {
+            entry.shape.clone()
+        };
+
+        if dim >= work_shape.len() {
+            return Err(anyhow!(
+                "cummin: dimension {} exceeds tensor rank {}",
+                dim + 1,
+                work_shape.len()
+            ));
+        }
+
+        let segment_len = work_shape[dim];
+        if segment_len == 0 {
+            let values_buffer = self.create_storage_buffer(0, "runmat-cummin-values-empty");
+            let indices_buffer = self.create_storage_buffer(0, "runmat-cummin-indices-empty");
+            let values =
+                self.register_existing_buffer(values_buffer, entry.shape.clone(), entry.len);
+            let indices =
+                self.register_existing_buffer(indices_buffer, entry.shape.clone(), entry.len);
+            return Ok(ProviderCumminResult { values, indices });
+        }
+
+        let stride_before = if dim == 0 {
+            1usize
+        } else {
+            work_shape[..dim].iter().copied().product::<usize>().max(1)
+        };
+        let stride_after = if dim + 1 >= work_shape.len() {
+            1usize
+        } else {
+            work_shape[dim + 1..]
+                .iter()
+                .copied()
+                .product::<usize>()
+                .max(1)
+        };
+
+        let segments = stride_before
+            .checked_mul(stride_after)
+            .ok_or_else(|| anyhow!("cummin: segment count exceeds GPU limits"))?;
+        let block = stride_before
+            .checked_mul(segment_len)
+            .ok_or_else(|| anyhow!("cummin: segment stride exceeds GPU limits"))?;
+
+        ensure!(
+            segment_len <= u32::MAX as usize,
+            "cummin: dimension length exceeds GPU kernel limits"
+        );
+        ensure!(
+            stride_before <= u32::MAX as usize,
+            "cummin: stride_before exceeds GPU kernel limits"
+        );
+        ensure!(
+            segments <= u32::MAX as usize,
+            "cummin: segment count exceeds GPU limits"
+        );
+        ensure!(
+            block <= u32::MAX as usize,
+            "cummin: block size exceeds GPU limits"
+        );
+        ensure!(
+            entry.len <= u32::MAX as usize,
+            "cummin: tensor too large for GPU kernel"
+        );
+
+        let values_buffer = self.create_storage_buffer(entry.len, "runmat-cummin-values");
+        let indices_buffer = self.create_storage_buffer(entry.len, "runmat-cummin-indices");
+
+        let mut flags = 0u32;
+        if matches!(direction, ProviderScanDirection::Reverse) {
+            flags |= 1;
+        }
+        if matches!(nan_mode, ProviderNanMode::Omit) {
+            flags |= 2;
+        }
+
+        let params = CumminParams {
+            segment_len: segment_len as u32,
+            segments: segments as u32,
+            stride_before: stride_before as u32,
+            block: block as u32,
+            flags,
+            total_len: entry.len as u32,
+            _pad0: 0,
+            _pad1: 0,
+        };
+        let params_buffer = self.uniform_buffer(&params, "runmat-cummin-params");
+
+        let bind_group = self
+            .device_ref()
+            .create_bind_group(&wgpu::BindGroupDescriptor {
+                label: Some("runmat-cummin-bind"),
+                layout: &self.pipelines.cummin.layout,
+                entries: &[
+                    wgpu::BindGroupEntry {
+                        binding: 0,
+                        resource: entry.buffer.as_ref().as_entire_binding(),
+                    },
+                    wgpu::BindGroupEntry {
+                        binding: 1,
+                        resource: values_buffer.as_ref().as_entire_binding(),
+                    },
+                    wgpu::BindGroupEntry {
+                        binding: 2,
+                        resource: indices_buffer.as_ref().as_entire_binding(),
+                    },
+                    wgpu::BindGroupEntry {
+                        binding: 3,
+                        resource: params_buffer.as_entire_binding(),
+                    },
+                ],
+            });
+
+        let groups = crate::backend::wgpu::dispatch::common::dispatch_size(
+            segments as u32,
+            crate::backend::wgpu::config::WORKGROUP_SIZE,
+        );
+        crate::backend::wgpu::dispatch::scan::run(
+            self.device_ref(),
+            self.queue_ref(),
+            &self.pipelines.cummin.pipeline,
+            &bind_group,
+            groups,
+            "runmat-cummin-encoder",
+            "runmat-cummin-pass",
+        );
+
+        let values = self.register_existing_buffer(values_buffer, entry.shape.clone(), entry.len);
+        let indices = self.register_existing_buffer(indices_buffer, entry.shape.clone(), entry.len);
+        Ok(ProviderCumminResult { values, indices })
+    }
+
+    pub(crate) fn cummax_exec(
+        &self,
+        handle: &GpuTensorHandle,
+        dim: usize,
+        direction: ProviderScanDirection,
+        nan_mode: ProviderNanMode,
+    ) -> Result<ProviderCummaxResult> {
+        let entry = self.get_entry(handle)?;
+        if entry.len == 0 {
+            let values_buffer = self.create_storage_buffer(0, "runmat-cummax-values-empty");
+            let indices_buffer = self.create_storage_buffer(0, "runmat-cummax-indices-empty");
+            let values =
+                self.register_existing_buffer(values_buffer, entry.shape.clone(), entry.len);
+            let indices =
+                self.register_existing_buffer(indices_buffer, entry.shape.clone(), entry.len);
+            return Ok(ProviderCummaxResult { values, indices });
+        }
+
+        let work_shape = if entry.shape.is_empty() {
+            vec![entry.len]
+        } else {
+            entry.shape.clone()
+        };
+
+        if dim >= work_shape.len() {
+            return Err(anyhow!(
+                "cummax: dimension {} exceeds tensor rank {}",
+                dim + 1,
+                work_shape.len()
+            ));
+        }
+
+        let segment_len = work_shape[dim];
+        if segment_len == 0 {
+            let values_buffer = self.create_storage_buffer(0, "runmat-cummax-values-empty");
+            let indices_buffer = self.create_storage_buffer(0, "runmat-cummax-indices-empty");
+            let values =
+                self.register_existing_buffer(values_buffer, entry.shape.clone(), entry.len);
+            let indices =
+                self.register_existing_buffer(indices_buffer, entry.shape.clone(), entry.len);
+            return Ok(ProviderCummaxResult { values, indices });
+        }
+
+        let stride_before = if dim == 0 {
+            1usize
+        } else {
+            work_shape[..dim].iter().copied().product::<usize>().max(1)
+        };
+        let stride_after = if dim + 1 >= work_shape.len() {
+            1usize
+        } else {
+            work_shape[dim + 1..]
+                .iter()
+                .copied()
+                .product::<usize>()
+                .max(1)
+        };
+
+        let segments = stride_before
+            .checked_mul(stride_after)
+            .ok_or_else(|| anyhow!("cummax: segment count exceeds GPU limits"))?;
+        let block = stride_before
+            .checked_mul(segment_len)
+            .ok_or_else(|| anyhow!("cummax: segment stride exceeds GPU limits"))?;
+
+        ensure!(
+            segment_len <= u32::MAX as usize,
+            "cummax: dimension length exceeds GPU kernel limits"
+        );
+        ensure!(
+            stride_before <= u32::MAX as usize,
+            "cummax: stride_before exceeds GPU kernel limits"
+        );
+        ensure!(
+            segments <= u32::MAX as usize,
+            "cummax: segment count exceeds GPU limits"
+        );
+        ensure!(
+            block <= u32::MAX as usize,
+            "cummax: block size exceeds GPU limits"
+        );
+        ensure!(
+            entry.len <= u32::MAX as usize,
+            "cummax: tensor too large for GPU kernel"
+        );
+
+        let values_buffer = self.create_storage_buffer(entry.len, "runmat-cummax-values");
+        let indices_buffer = self.create_storage_buffer(entry.len, "runmat-cummax-indices");
+
+        let mut flags = 0u32;
+        if matches!(direction, ProviderScanDirection::Reverse) {
+            flags |= 1;
+        }
+        if matches!(nan_mode, ProviderNanMode::Omit) {
+            flags |= 2;
+        }
+
+        let params = CummaxParams {
+            segment_len: segment_len as u32,
+            segments: segments as u32,
+            stride_before: stride_before as u32,
+            block: block as u32,
+            flags,
+            total_len: entry.len as u32,
+            _pad0: 0,
+            _pad1: 0,
+        };
+        let params_buffer = self.uniform_buffer(&params, "runmat-cummax-params");
+
+        let bind_group = self
+            .device_ref()
+            .create_bind_group(&wgpu::BindGroupDescriptor {
+                label: Some("runmat-cummax-bind"),
+                layout: &self.pipelines.cummax.layout,
+                entries: &[
+                    wgpu::BindGroupEntry {
+                        binding: 0,
+                        resource: entry.buffer.as_ref().as_entire_binding(),
+                    },
+                    wgpu::BindGroupEntry {
+                        binding: 1,
+                        resource: values_buffer.as_ref().as_entire_binding(),
+                    },
+                    wgpu::BindGroupEntry {
+                        binding: 2,
+                        resource: indices_buffer.as_ref().as_entire_binding(),
+                    },
+                    wgpu::BindGroupEntry {
+                        binding: 3,
+                        resource: params_buffer.as_entire_binding(),
+                    },
+                ],
+            });
+
+        let groups = crate::backend::wgpu::dispatch::common::dispatch_size(
+            segments as u32,
+            crate::backend::wgpu::config::WORKGROUP_SIZE,
+        );
+        crate::backend::wgpu::dispatch::scan::run(
+            self.device_ref(),
+            self.queue_ref(),
+            &self.pipelines.cummax.pipeline,
+            &bind_group,
+            groups,
+            "runmat-cummax-encoder",
+            "runmat-cummax-pass",
+        );
+
+        let values = self.register_existing_buffer(values_buffer, entry.shape.clone(), entry.len);
+        let indices = self.register_existing_buffer(indices_buffer, entry.shape.clone(), entry.len);
+        Ok(ProviderCummaxResult { values, indices })
+    }
+
+    pub(crate) fn fill_exec(&self, shape: &[usize], value: f64) -> Result<GpuTensorHandle> {
+        let total_len = product_checked(shape)
+            .ok_or_else(|| anyhow!("fill: tensor size exceeds GPU limits"))?;
+        let shape_vec = shape.to_vec();
+        let out_buffer = self.create_storage_buffer(total_len, "runmat-fill-out");
+        if total_len == 0 {
+            return Ok(self.register_existing_buffer(out_buffer, shape_vec, 0));
+        }
+        ensure!(
+            total_len <= u32::MAX as usize,
+            "fill: tensor length exceeds GPU dispatch limits"
+        );
+
+        let params_buffer = match self.precision {
+            NumericPrecision::F64 => {
+                let params = crate::backend::wgpu::params::FillParamsF64 {
+                    value,
+                    len: total_len as u32,
+                    _pad: [0, 0, 0],
+                };
+                self.uniform_buffer(&params, "runmat-fill-params-f64")
+            }
+            NumericPrecision::F32 => {
+                let params = crate::backend::wgpu::params::FillParamsF32 {
+                    value: value as f32,
+                    len: total_len as u32,
+                    _pad: [0, 0],
+                };
+                self.uniform_buffer(&params, "runmat-fill-params-f32")
+            }
+        };
+
+        let bind_group = self
+            .device_ref()
+            .create_bind_group(&wgpu::BindGroupDescriptor {
+                label: Some("runmat-fill-bind"),
+                layout: &self.pipelines.fill.layout,
+                entries: &[
+                    wgpu::BindGroupEntry {
+                        binding: 0,
+                        resource: out_buffer.as_ref().as_entire_binding(),
+                    },
+                    wgpu::BindGroupEntry {
+                        binding: 1,
+                        resource: params_buffer.as_entire_binding(),
+                    },
+                ],
+            });
+        let workgroups = crate::backend::wgpu::dispatch::common::dispatch_size(
+            total_len as u32,
+            crate::backend::wgpu::config::WORKGROUP_SIZE,
+        );
+        crate::backend::wgpu::dispatch::creation::run(
+            self.device_ref(),
+            self.queue_ref(),
+            &self.pipelines.fill.pipeline,
+            &bind_group,
+            workgroups,
+            "runmat-fill-encoder",
+            "runmat-fill-pass",
+        );
+
+        Ok(self.register_existing_buffer(out_buffer, shape_vec, total_len))
+    }
+
     pub(crate) fn imfilter_exec(
         &self,
         image: &GpuTensorHandle,
@@ -5895,11 +6300,11 @@
             return Ok(self.register_existing_buffer(out_buffer, plan.final_shape.clone(), 0));
         }
 
-        let mut image_shape_arr = [crate::backend::wgpu::params::PackedU32::default();
+        let mut image_shape_arr = [crate::backend::wgpu::params::AlignedU32::default();
             crate::backend::wgpu::params::IMFILTER_MAX_RANK];
-        let mut image_strides_arr = [crate::backend::wgpu::params::PackedU32::default();
+        let mut image_strides_arr = [crate::backend::wgpu::params::AlignedU32::default();
             crate::backend::wgpu::params::IMFILTER_MAX_RANK];
-        let mut output_shape_arr = [crate::backend::wgpu::params::PackedU32::default();
+        let mut output_shape_arr = [crate::backend::wgpu::params::AlignedU32::default();
             crate::backend::wgpu::params::IMFILTER_MAX_RANK];
         let mut base_offset_arr = [crate::backend::wgpu::params::PackedI32::default();
             crate::backend::wgpu::params::IMFILTER_MAX_RANK];
@@ -5910,7 +6315,7 @@
                 dim <= u32::MAX as usize,
                 "imfilter: image dimension exceeds GPU limits"
             );
-            image_shape_arr[i] = crate::backend::wgpu::params::PackedU32::from_scalar(dim as u32);
+            image_shape_arr[i] = crate::backend::wgpu::params::AlignedU32::new(dim as u32);
 
             let stride = plan.image_strides[i];
             ensure!(
@@ -5918,7 +6323,7 @@
                 "imfilter: image stride exceeds GPU limits"
             );
             image_strides_arr[i] =
-                crate::backend::wgpu::params::PackedU32::from_scalar(stride as u32);
+                crate::backend::wgpu::params::AlignedU32::new(stride as u32);
 
             let out_dim = plan.output_shape_ext[i];
             ensure!(
@@ -5926,7 +6331,7 @@
                 "imfilter: output dimension exceeds GPU limits"
             );
             output_shape_arr[i] =
-                crate::backend::wgpu::params::PackedU32::from_scalar(out_dim as u32);
+                crate::backend::wgpu::params::AlignedU32::new(out_dim as u32);
 
             let offset = plan.base_offset[i];
             ensure!(
@@ -5999,7 +6404,7 @@
                         image_strides: image_strides_arr,
                         output_shape: output_shape_arr,
                         base_offset: base_offset_arr,
-                        _pad_tail: crate::backend::wgpu::params::PackedU32::default(),
+                        _pad_tail: crate::backend::wgpu::params::AlignedU32::default(),
                     };
 
                     self.uniform_buffer(&params, "runmat-imfilter-params-f64")
@@ -6020,7 +6425,7 @@
                         image_strides: image_strides_arr,
                         output_shape: output_shape_arr,
                         base_offset: base_offset_arr,
-                        _pad_tail: crate::backend::wgpu::params::PackedU32::default(),
+                        _pad_tail: crate::backend::wgpu::params::AlignedU32::default(),
                     };
 
                     self.uniform_buffer(&params, "runmat-imfilter-params-f32")
@@ -6068,343 +6473,10 @@
                 &bind_group,
                 workgroups,
             );
-=======
-    pub(crate) fn cumprod_exec(
-        &self,
-        handle: &GpuTensorHandle,
-        dim: usize,
-        direction: ProviderScanDirection,
-        nan_mode: ProviderNanMode,
-    ) -> Result<GpuTensorHandle> {
-        let entry = self.get_entry(handle)?;
-        if entry.len == 0 {
-            return Ok(handle.clone());
-        }
-
-        let work_shape = if entry.shape.is_empty() {
-            vec![entry.len]
-        } else {
-            entry.shape.clone()
-        };
-
-        if dim >= work_shape.len() {
-            return Err(anyhow!(
-                "cumprod: dimension {} exceeds tensor rank {}",
-                dim + 1,
-                work_shape.len()
-            ));
-        }
-
-        let segment_len = work_shape[dim];
-        if segment_len == 0 {
-            let out_buffer = self.create_storage_buffer(0, "runmat-cumprod-empty");
-            return Ok(self.register_existing_buffer(out_buffer, entry.shape, 0));
-        }
-
-        let stride_before = if dim == 0 {
-            1usize
-        } else {
-            work_shape[..dim].iter().copied().product::<usize>().max(1)
-        };
-        let stride_after = if dim + 1 >= work_shape.len() {
-            1usize
-        } else {
-            work_shape[dim + 1..]
-                .iter()
-                .copied()
-                .product::<usize>()
-                .max(1)
-        };
-
-        let segments = stride_before
-            .checked_mul(stride_after)
-            .ok_or_else(|| anyhow!("cumprod: segment count exceeds GPU limits"))?;
-        let block = stride_before
-            .checked_mul(segment_len)
-            .ok_or_else(|| anyhow!("cumprod: segment stride exceeds GPU limits"))?;
-
-        ensure!(
-            segment_len <= u32::MAX as usize,
-            "cumprod: dimension length exceeds GPU kernel limits"
-        );
-        ensure!(
-            stride_before <= u32::MAX as usize,
-            "cumprod: stride_before exceeds GPU kernel limits"
-        );
-        ensure!(
-            segments <= u32::MAX as usize,
-            "cumprod: segment count exceeds GPU kernel limits"
-        );
-        ensure!(
-            block <= u32::MAX as usize,
-            "cumprod: block size exceeds GPU limits"
-        );
-        ensure!(
-            entry.len <= u32::MAX as usize,
-            "cumprod: tensor too large for GPU kernel"
-        );
-
-        let out_buffer = self.create_storage_buffer(entry.len, "runmat-cumprod-out");
-        if entry.len == 0 {
-            return Ok(self.register_existing_buffer(out_buffer, entry.shape, 0));
-        }
-
-        let mut flags = 0u32;
-        if matches!(direction, ProviderScanDirection::Reverse) {
-            flags |= 1;
-        }
-        if matches!(nan_mode, ProviderNanMode::Omit) {
-            flags |= 2;
-        }
-
-        let params = CumprodParams {
-            segment_len: segment_len as u32,
-            segments: segments as u32,
-            stride_before: stride_before as u32,
-            block: block as u32,
-            flags,
-            total_len: entry.len as u32,
-            _pad0: 0,
-            _pad1: 0,
-        };
-
-        let params_buffer = self.uniform_buffer(&params, "runmat-cumprod-params");
-        let bind_group = self
-            .device_ref()
-            .create_bind_group(&wgpu::BindGroupDescriptor {
-                label: Some("runmat-cumprod-bind"),
-                layout: &self.pipelines.cumprod.layout,
-                entries: &[
-                    wgpu::BindGroupEntry {
-                        binding: 0,
-                        resource: entry.buffer.as_ref().as_entire_binding(),
-                    },
-                    wgpu::BindGroupEntry {
-                        binding: 1,
-                        resource: out_buffer.as_ref().as_entire_binding(),
-                    },
-                    wgpu::BindGroupEntry {
-                        binding: 2,
-                        resource: params_buffer.as_entire_binding(),
-                    },
-                ],
-            });
-
-        let groups = crate::backend::wgpu::dispatch::common::dispatch_size(
-            segments as u32,
-            crate::backend::wgpu::config::WORKGROUP_SIZE,
-        );
-        crate::backend::wgpu::dispatch::scan::run(
-            self.device_ref(),
-            self.queue_ref(),
-            &self.pipelines.cumprod.pipeline,
-            &bind_group,
-            groups,
-            "runmat-cumprod-encoder",
-            "runmat-cumprod-pass",
-        );
-
-        Ok(self.register_existing_buffer(out_buffer, entry.shape, entry.len))
-    }
-
-    pub(crate) fn cummin_exec(
-        &self,
-        handle: &GpuTensorHandle,
-        dim: usize,
-        direction: ProviderScanDirection,
-        nan_mode: ProviderNanMode,
-    ) -> Result<ProviderCumminResult> {
-        let entry = self.get_entry(handle)?;
-        if entry.len == 0 {
-            let values_buffer = self.create_storage_buffer(0, "runmat-cummin-values-empty");
-            let indices_buffer = self.create_storage_buffer(0, "runmat-cummin-indices-empty");
-            let values =
-                self.register_existing_buffer(values_buffer, entry.shape.clone(), entry.len);
-            let indices =
-                self.register_existing_buffer(indices_buffer, entry.shape.clone(), entry.len);
-            return Ok(ProviderCumminResult { values, indices });
-        }
-
-        let work_shape = if entry.shape.is_empty() {
-            vec![entry.len]
-        } else {
-            entry.shape.clone()
-        };
-
-        if dim >= work_shape.len() {
-            return Err(anyhow!(
-                "cummin: dimension {} exceeds tensor rank {}",
-                dim + 1,
-                work_shape.len()
-            ));
-        }
-
-        let segment_len = work_shape[dim];
-        if segment_len == 0 {
-            let values_buffer = self.create_storage_buffer(0, "runmat-cummin-values-empty");
-            let indices_buffer = self.create_storage_buffer(0, "runmat-cummin-indices-empty");
-            let values =
-                self.register_existing_buffer(values_buffer, entry.shape.clone(), entry.len);
-            let indices =
-                self.register_existing_buffer(indices_buffer, entry.shape.clone(), entry.len);
-            return Ok(ProviderCumminResult { values, indices });
-        }
-
-        let stride_before = if dim == 0 {
-            1usize
-        } else {
-            work_shape[..dim].iter().copied().product::<usize>().max(1)
-        };
-        let stride_after = if dim + 1 >= work_shape.len() {
-            1usize
-        } else {
-            work_shape[dim + 1..]
-                .iter()
-                .copied()
-                .product::<usize>()
-                .max(1)
-        };
-
-        let segments = stride_before
-            .checked_mul(stride_after)
-            .ok_or_else(|| anyhow!("cummin: segment count exceeds GPU limits"))?;
-        let block = stride_before
-            .checked_mul(segment_len)
-            .ok_or_else(|| anyhow!("cummin: segment stride exceeds GPU limits"))?;
-
-        ensure!(
-            segment_len <= u32::MAX as usize,
-            "cummin: dimension length exceeds GPU kernel limits"
-        );
-        ensure!(
-            stride_before <= u32::MAX as usize,
-            "cummin: stride_before exceeds GPU kernel limits"
-        );
-        ensure!(
-            segments <= u32::MAX as usize,
-            "cummin: segment count exceeds GPU limits"
-        );
-        ensure!(
-            block <= u32::MAX as usize,
-            "cummin: block size exceeds GPU limits"
-        );
-        ensure!(
-            entry.len <= u32::MAX as usize,
-            "cummin: tensor too large for GPU kernel"
-        );
-
-        let values_buffer = self.create_storage_buffer(entry.len, "runmat-cummin-values");
-        let indices_buffer = self.create_storage_buffer(entry.len, "runmat-cummin-indices");
-
-        let mut flags = 0u32;
-        if matches!(direction, ProviderScanDirection::Reverse) {
-            flags |= 1;
-        }
-        if matches!(nan_mode, ProviderNanMode::Omit) {
-            flags |= 2;
-        }
-
-        let params = CumminParams {
-            segment_len: segment_len as u32,
-            segments: segments as u32,
-            stride_before: stride_before as u32,
-            block: block as u32,
-            flags,
-            total_len: entry.len as u32,
-            _pad0: 0,
-            _pad1: 0,
-        };
-        let params_buffer = self.uniform_buffer(&params, "runmat-cummin-params");
-
-        let bind_group = self
-            .device_ref()
-            .create_bind_group(&wgpu::BindGroupDescriptor {
-                label: Some("runmat-cummin-bind"),
-                layout: &self.pipelines.cummin.layout,
-                entries: &[
-                    wgpu::BindGroupEntry {
-                        binding: 0,
-                        resource: entry.buffer.as_ref().as_entire_binding(),
-                    },
-                    wgpu::BindGroupEntry {
-                        binding: 1,
-                        resource: values_buffer.as_ref().as_entire_binding(),
-                    },
-                    wgpu::BindGroupEntry {
-                        binding: 2,
-                        resource: indices_buffer.as_ref().as_entire_binding(),
-                    },
-                    wgpu::BindGroupEntry {
-                        binding: 3,
-                        resource: params_buffer.as_entire_binding(),
-                    },
-                ],
-            });
-
-        let groups = crate::backend::wgpu::dispatch::common::dispatch_size(
-            segments as u32,
-            crate::backend::wgpu::config::WORKGROUP_SIZE,
-        );
-        crate::backend::wgpu::dispatch::scan::run(
-            self.device_ref(),
-            self.queue_ref(),
-            &self.pipelines.cummin.pipeline,
-            &bind_group,
-            groups,
-            "runmat-cummin-encoder",
-            "runmat-cummin-pass",
-        );
-
-        let values = self.register_existing_buffer(values_buffer, entry.shape.clone(), entry.len);
-        let indices = self.register_existing_buffer(indices_buffer, entry.shape.clone(), entry.len);
-        Ok(ProviderCumminResult { values, indices })
-    }
-
-    pub(crate) fn cummax_exec(
-        &self,
-        handle: &GpuTensorHandle,
-        dim: usize,
-        direction: ProviderScanDirection,
-        nan_mode: ProviderNanMode,
-    ) -> Result<ProviderCummaxResult> {
-        let entry = self.get_entry(handle)?;
-        if entry.len == 0 {
-            let values_buffer = self.create_storage_buffer(0, "runmat-cummax-values-empty");
-            let indices_buffer = self.create_storage_buffer(0, "runmat-cummax-indices-empty");
-            let values =
-                self.register_existing_buffer(values_buffer, entry.shape.clone(), entry.len);
-            let indices =
-                self.register_existing_buffer(indices_buffer, entry.shape.clone(), entry.len);
-            return Ok(ProviderCummaxResult { values, indices });
-        }
-
-        let work_shape = if entry.shape.is_empty() {
-            vec![entry.len]
-        } else {
-            entry.shape.clone()
-        };
-
-        if dim >= work_shape.len() {
-            return Err(anyhow!(
-                "cummax: dimension {} exceeds tensor rank {}",
-                dim + 1,
-                work_shape.len()
-            ));
-        }
->>>>>>> 31ab3ed4
-
-        let segment_len = work_shape[dim];
-        if segment_len == 0 {
-            let values_buffer = self.create_storage_buffer(0, "runmat-cummax-values-empty");
-            let indices_buffer = self.create_storage_buffer(0, "runmat-cummax-indices-empty");
-            let values =
-                self.register_existing_buffer(values_buffer, entry.shape.clone(), entry.len);
-            let indices =
-                self.register_existing_buffer(indices_buffer, entry.shape.clone(), entry.len);
-            return Ok(ProviderCummaxResult { values, indices });
-        }
-
-<<<<<<< HEAD
+
+            offset += chunk_len;
+        }
+
         Ok(self.register_existing_buffer(out_buffer, plan.final_shape.clone(), output_len))
     }
 
@@ -6531,138 +6603,16 @@
         let total_len = product_checked(&shape_vec)
             .ok_or_else(|| anyhow!("fspecial: tensor size exceeds GPU limits"))?;
         let out_buffer = self.create_storage_buffer(total_len, "runmat-fspecial-out");
-=======
-        let stride_before = if dim == 0 {
-            1usize
-        } else {
-            work_shape[..dim].iter().copied().product::<usize>().max(1)
-        };
-        let stride_after = if dim + 1 >= work_shape.len() {
-            1usize
-        } else {
-            work_shape[dim + 1..]
-                .iter()
-                .copied()
-                .product::<usize>()
-                .max(1)
-        };
-
-        let segments = stride_before
-            .checked_mul(stride_after)
-            .ok_or_else(|| anyhow!("cummax: segment count exceeds GPU limits"))?;
-        let block = stride_before
-            .checked_mul(segment_len)
-            .ok_or_else(|| anyhow!("cummax: segment stride exceeds GPU limits"))?;
-
-        ensure!(
-            segment_len <= u32::MAX as usize,
-            "cummax: dimension length exceeds GPU kernel limits"
-        );
-        ensure!(
-            stride_before <= u32::MAX as usize,
-            "cummax: stride_before exceeds GPU kernel limits"
-        );
-        ensure!(
-            segments <= u32::MAX as usize,
-            "cummax: segment count exceeds GPU limits"
-        );
-        ensure!(
-            block <= u32::MAX as usize,
-            "cummax: block size exceeds GPU limits"
-        );
-        ensure!(
-            entry.len <= u32::MAX as usize,
-            "cummax: tensor too large for GPU kernel"
-        );
-
-        let values_buffer = self.create_storage_buffer(entry.len, "runmat-cummax-values");
-        let indices_buffer = self.create_storage_buffer(entry.len, "runmat-cummax-indices");
-
-        let mut flags = 0u32;
-        if matches!(direction, ProviderScanDirection::Reverse) {
-            flags |= 1;
-        }
-        if matches!(nan_mode, ProviderNanMode::Omit) {
-            flags |= 2;
-        }
-
-        let params = CummaxParams {
-            segment_len: segment_len as u32,
-            segments: segments as u32,
-            stride_before: stride_before as u32,
-            block: block as u32,
-            flags,
-            total_len: entry.len as u32,
-            _pad0: 0,
-            _pad1: 0,
-        };
-        let params_buffer = self.uniform_buffer(&params, "runmat-cummax-params");
-
-        let bind_group = self
-            .device_ref()
-            .create_bind_group(&wgpu::BindGroupDescriptor {
-                label: Some("runmat-cummax-bind"),
-                layout: &self.pipelines.cummax.layout,
-                entries: &[
-                    wgpu::BindGroupEntry {
-                        binding: 0,
-                        resource: entry.buffer.as_ref().as_entire_binding(),
-                    },
-                    wgpu::BindGroupEntry {
-                        binding: 1,
-                        resource: values_buffer.as_ref().as_entire_binding(),
-                    },
-                    wgpu::BindGroupEntry {
-                        binding: 2,
-                        resource: indices_buffer.as_ref().as_entire_binding(),
-                    },
-                    wgpu::BindGroupEntry {
-                        binding: 3,
-                        resource: params_buffer.as_entire_binding(),
-                    },
-                ],
-            });
-
-        let groups = crate::backend::wgpu::dispatch::common::dispatch_size(
-            segments as u32,
-            crate::backend::wgpu::config::WORKGROUP_SIZE,
-        );
-        crate::backend::wgpu::dispatch::scan::run(
-            self.device_ref(),
-            self.queue_ref(),
-            &self.pipelines.cummax.pipeline,
-            &bind_group,
-            groups,
-            "runmat-cummax-encoder",
-            "runmat-cummax-pass",
-        );
-
-        let values = self.register_existing_buffer(values_buffer, entry.shape.clone(), entry.len);
-        let indices = self.register_existing_buffer(indices_buffer, entry.shape.clone(), entry.len);
-        Ok(ProviderCummaxResult { values, indices })
-    }
-
-    pub(crate) fn fill_exec(&self, shape: &[usize], value: f64) -> Result<GpuTensorHandle> {
-        let total_len = product_checked(shape)
-            .ok_or_else(|| anyhow!("fill: tensor size exceeds GPU limits"))?;
-        let shape_vec = shape.to_vec();
-        let out_buffer = self.create_storage_buffer(total_len, "runmat-fill-out");
->>>>>>> 31ab3ed4
         if total_len == 0 {
             return Ok(self.register_existing_buffer(out_buffer, shape_vec, 0));
         }
         ensure!(
             total_len <= u32::MAX as usize,
-<<<<<<< HEAD
             "fspecial: tensor length exceeds GPU dispatch limits"
-=======
-            "fill: tensor length exceeds GPU dispatch limits"
->>>>>>> 31ab3ed4
         );
 
         let params_buffer = match self.precision {
             NumericPrecision::F64 => {
-<<<<<<< HEAD
                 let params = crate::backend::wgpu::params::FspecialParamsF64 {
                     rows: rows as u32,
                     cols: cols as u32,
@@ -6692,35 +6642,14 @@
                     _pad1: [0.0, 0.0],
                 };
                 self.uniform_buffer(&params, "runmat-fspecial-params-f32")
-=======
-                let params = crate::backend::wgpu::params::FillParamsF64 {
-                    value,
-                    len: total_len as u32,
-                    _pad: [0, 0, 0],
-                };
-                self.uniform_buffer(&params, "runmat-fill-params-f64")
-            }
-            NumericPrecision::F32 => {
-                let params = crate::backend::wgpu::params::FillParamsF32 {
-                    value: value as f32,
-                    len: total_len as u32,
-                    _pad: [0, 0],
-                };
-                self.uniform_buffer(&params, "runmat-fill-params-f32")
->>>>>>> 31ab3ed4
             }
         };
 
         let bind_group = self
             .device_ref()
             .create_bind_group(&wgpu::BindGroupDescriptor {
-<<<<<<< HEAD
                 label: Some("runmat-fspecial-bind"),
                 layout: &self.pipelines.fspecial.layout,
-=======
-                label: Some("runmat-fill-bind"),
-                layout: &self.pipelines.fill.layout,
->>>>>>> 31ab3ed4
                 entries: &[
                     wgpu::BindGroupEntry {
                         binding: 0,
@@ -6732,10 +6661,7 @@
                     },
                 ],
             });
-<<<<<<< HEAD
-
-=======
->>>>>>> 31ab3ed4
+
         let workgroups = crate::backend::wgpu::dispatch::common::dispatch_size(
             total_len as u32,
             crate::backend::wgpu::config::WORKGROUP_SIZE,
@@ -6743,7 +6669,6 @@
         crate::backend::wgpu::dispatch::creation::run(
             self.device_ref(),
             self.queue_ref(),
-<<<<<<< HEAD
             &self.pipelines.fspecial.pipeline,
             &bind_group,
             workgroups,
@@ -6866,661 +6791,9 @@
         };
         let handle = <Self as AccelProvider>::upload(self, &view)?;
         Ok(handle)
-=======
-            &self.pipelines.fill.pipeline,
-            &bind_group,
-            workgroups,
-            "runmat-fill-encoder",
-            "runmat-fill-pass",
-        );
-
-        Ok(self.register_existing_buffer(out_buffer, shape_vec, total_len))
->>>>>>> 31ab3ed4
-    }
-
-    pub(crate) fn random_uniform_exec(&self, shape: &[usize]) -> Result<GpuTensorHandle> {
-        let total_len = product_checked(shape)
-            .ok_or_else(|| anyhow!("rand: tensor size exceeds GPU limits"))?;
-        let shape_vec = shape.to_vec();
-        let out_buffer = self.create_storage_buffer(total_len, "runmat-rand-out");
-        if total_len == 0 {
-            return Ok(self.register_existing_buffer(out_buffer, shape_vec, 0));
-        }
-        ensure!(
-            total_len <= u32::MAX as usize,
-            "rand: tensor length exceeds GPU dispatch limits"
-        );
-
-        let chunk_capacity = (crate::backend::wgpu::config::MAX_DISPATCH_WORKGROUPS as usize)
-            * crate::backend::wgpu::config::WORKGROUP_SIZE as usize;
-        let seed = next_seed_u32();
-
-        {
-            let mut enc =
-                self.device_ref()
-                    .create_command_encoder(&wgpu::CommandEncoderDescriptor {
-                        label: Some("runmat-rand-noop"),
-                    });
-            let mut pass = enc.begin_compute_pass(&wgpu::ComputePassDescriptor {
-                label: Some("runmat-rand-noop-pass"),
-                timestamp_writes: None,
-            });
-            pass.set_pipeline(&self.pipelines.random_uniform.pipeline);
-            drop(pass);
-            self.submit(enc);
-        }
-
-        let mut offset = 0usize;
-        while offset < total_len {
-            let chunk_len = (total_len - offset).min(chunk_capacity).max(1);
-            let params = crate::backend::wgpu::params::RandomScalarParams {
-                offset: offset as u32,
-                chunk: chunk_len as u32,
-                seed,
-                _pad: 0,
-            };
-            let params_buffer = self.uniform_buffer(&params, "runmat-rand-uniform-params");
-            let bind_group = self
-                .device_ref()
-                .create_bind_group(&wgpu::BindGroupDescriptor {
-                    label: Some("runmat-rand-bind"),
-                    layout: &self.pipelines.random_uniform.layout,
-                    entries: &[
-                        wgpu::BindGroupEntry {
-                            binding: 0,
-                            resource: out_buffer.as_ref().as_entire_binding(),
-                        },
-                        wgpu::BindGroupEntry {
-                            binding: 1,
-                            resource: params_buffer.as_entire_binding(),
-                        },
-                    ],
-                });
-            let workgroups = crate::backend::wgpu::dispatch::common::dispatch_size(
-                chunk_len as u32,
-                crate::backend::wgpu::config::WORKGROUP_SIZE,
-            );
-            crate::backend::wgpu::dispatch::creation::run(
-                self.device_ref(),
-                self.queue_ref(),
-                &self.pipelines.random_uniform.pipeline,
-                &bind_group,
-                workgroups,
-                "runmat-rand-encoder",
-                "runmat-rand-pass",
-            );
-            offset += chunk_len;
-        }
-
-        Ok(self.register_existing_buffer(out_buffer, shape_vec, total_len))
-    }
-
-    pub(crate) fn random_normal_exec(&self, shape: &[usize]) -> Result<GpuTensorHandle> {
-        let total_len = product_checked(shape)
-            .ok_or_else(|| anyhow!("randn: tensor size exceeds GPU limits"))?;
-        let shape_vec = shape.to_vec();
-        let out_buffer = self.create_storage_buffer(total_len, "runmat-randn-out");
-        if total_len == 0 {
-            return Ok(self.register_existing_buffer(out_buffer, shape_vec, 0));
-        }
-        ensure!(
-            total_len <= u32::MAX as usize,
-            "randn: tensor length exceeds GPU dispatch limits"
-        );
-
-        let chunk_capacity = (crate::backend::wgpu::config::MAX_DISPATCH_WORKGROUPS as usize)
-            * crate::backend::wgpu::config::WORKGROUP_SIZE as usize;
-        let seed = next_seed_u32();
-
-        {
-            let mut enc =
-                self.device_ref()
-                    .create_command_encoder(&wgpu::CommandEncoderDescriptor {
-                        label: Some("runmat-randn-noop"),
-                    });
-            let mut pass = enc.begin_compute_pass(&wgpu::ComputePassDescriptor {
-                label: Some("runmat-randn-noop-pass"),
-                timestamp_writes: None,
-            });
-            pass.set_pipeline(&self.pipelines.random_normal.pipeline);
-            drop(pass);
-            self.submit(enc);
-        }
-
-        let mut offset = 0usize;
-        while offset < total_len {
-            let chunk_len = (total_len - offset).min(chunk_capacity).max(1);
-            let params = crate::backend::wgpu::params::RandomScalarParams {
-                offset: offset as u32,
-                chunk: chunk_len as u32,
-                seed,
-                _pad: 0,
-            };
-            let params_buffer = self.uniform_buffer(&params, "runmat-randn-params");
-            let bind_group = self
-                .device_ref()
-                .create_bind_group(&wgpu::BindGroupDescriptor {
-                    label: Some("runmat-randn-bind"),
-                    layout: &self.pipelines.random_normal.layout,
-                    entries: &[
-                        wgpu::BindGroupEntry {
-                            binding: 0,
-                            resource: out_buffer.as_ref().as_entire_binding(),
-                        },
-                        wgpu::BindGroupEntry {
-                            binding: 1,
-                            resource: params_buffer.as_entire_binding(),
-                        },
-                    ],
-                });
-            let workgroups = crate::backend::wgpu::dispatch::common::dispatch_size(
-                chunk_len as u32,
-                crate::backend::wgpu::config::WORKGROUP_SIZE,
-            );
-            crate::backend::wgpu::dispatch::creation::run(
-                self.device_ref(),
-                self.queue_ref(),
-                &self.pipelines.random_normal.pipeline,
-                &bind_group,
-                workgroups,
-                "runmat-randn-encoder",
-                "runmat-randn-pass",
-            );
-            offset += chunk_len;
-        }
-
-        Ok(self.register_existing_buffer(out_buffer, shape_vec, total_len))
-    }
-
-    pub(crate) fn random_integer_range_exec(
-        &self,
-        lower: i64,
-        upper: i64,
-        shape: &[usize],
-    ) -> Result<GpuTensorHandle> {
-        ensure!(
-            lower <= upper,
-            "randi: lower bound must be <= upper bound for wgpu provider"
-        );
-        let span_i128 = (upper as i128)
-            .checked_sub(lower as i128)
-            .and_then(|delta| delta.checked_add(1))
-            .ok_or_else(|| anyhow!("randi: integer range overflow"))?;
-        ensure!(span_i128 > 0, "randi: integer range must be non-empty");
-        ensure!(
-            span_i128 <= (1i128 << 53),
-            "randi: integer range exceeds 2^53 and cannot be represented exactly"
-        );
-
-        let total_len = product_checked(shape)
-            .ok_or_else(|| anyhow!("randi: tensor size exceeds GPU limits"))?;
-        let shape_vec = shape.to_vec();
-        let out_buffer = self.create_storage_buffer(total_len, "runmat-randi-out");
-        if total_len == 0 {
-            return Ok(self.register_existing_buffer(out_buffer, shape_vec, 0));
-        }
-        ensure!(
-            total_len <= u32::MAX as usize,
-            "randi: tensor length exceeds GPU dispatch limits"
-        );
-
-        let span_f64 = span_i128 as f64;
-        let span_minus_one_f64 = (span_f64 - 1.0).max(0.0);
-        let lower_f64 = lower as f64;
-        let upper_f64 = upper as f64;
-
-        let chunk_capacity = (crate::backend::wgpu::config::MAX_DISPATCH_WORKGROUPS as usize)
-            * crate::backend::wgpu::config::WORKGROUP_SIZE as usize;
-        let seed = next_seed_u32();
-
-        {
-            let mut enc =
-                self.device_ref()
-                    .create_command_encoder(&wgpu::CommandEncoderDescriptor {
-                        label: Some("runmat-randi-noop"),
-                    });
-            let mut pass = enc.begin_compute_pass(&wgpu::ComputePassDescriptor {
-                label: Some("runmat-randi-noop-pass"),
-                timestamp_writes: None,
-            });
-            pass.set_pipeline(&self.pipelines.random_int.pipeline);
-            drop(pass);
-            self.submit(enc);
-        }
-
-        let mut offset = 0usize;
-        while offset < total_len {
-            let chunk_len = (total_len - offset).min(chunk_capacity).max(1);
-            let chunk_u32 = chunk_len as u32;
-            let offset_u32 = offset as u32;
-
-            let params_buffer = match self.precision {
-                NumericPrecision::F64 => {
-                    let params = crate::backend::wgpu::params::RandomIntParamsF64 {
-                        lower: lower_f64,
-                        upper: upper_f64,
-                        span: span_f64,
-                        span_minus_one: span_minus_one_f64,
-                        offset: offset_u32,
-                        chunk: chunk_u32,
-                        seed,
-                        _pad: 0,
-                    };
-                    self.uniform_buffer(&params, "runmat-randi-params-f64")
-                }
-                NumericPrecision::F32 => {
-                    let params = crate::backend::wgpu::params::RandomIntParamsF32 {
-                        lower: lower_f64 as f32,
-                        upper: upper_f64 as f32,
-                        span: span_f64 as f32,
-                        span_minus_one: span_minus_one_f64 as f32,
-                        offset: offset_u32,
-                        chunk: chunk_u32,
-                        seed,
-                        _pad: 0,
-                    };
-                    self.uniform_buffer(&params, "runmat-randi-params-f32")
-                }
-            };
-
-            let bind_group = self
-                .device_ref()
-                .create_bind_group(&wgpu::BindGroupDescriptor {
-                    label: Some("runmat-randi-bind"),
-                    layout: &self.pipelines.random_int.layout,
-                    entries: &[
-                        wgpu::BindGroupEntry {
-                            binding: 0,
-                            resource: out_buffer.as_ref().as_entire_binding(),
-                        },
-                        wgpu::BindGroupEntry {
-                            binding: 1,
-                            resource: params_buffer.as_entire_binding(),
-                        },
-                    ],
-                });
-
-            let workgroups = crate::backend::wgpu::dispatch::common::dispatch_size(
-                chunk_u32,
-                crate::backend::wgpu::config::WORKGROUP_SIZE,
-            );
-
-            crate::backend::wgpu::dispatch::creation::run(
-                self.device_ref(),
-                self.queue_ref(),
-                &self.pipelines.random_int.pipeline,
-                &bind_group,
-                workgroups,
-                "runmat-randi-encoder",
-                "runmat-randi-pass",
-            );
-
-            offset += chunk_len;
-        }
-
-        Ok(self.register_existing_buffer(out_buffer, shape_vec, total_len))
-    }
-
-<<<<<<< HEAD
-    pub(crate) fn elem_eq_exec(
-        &self,
-        a: &GpuTensorHandle,
-        b: &GpuTensorHandle,
-    ) -> Result<GpuTensorHandle> {
-        let entry_a = self.get_entry(a)?;
-        let entry_b = self.get_entry(b)?;
-        if entry_a.shape != entry_b.shape {
-            return Err(anyhow!("elem_eq: shape mismatch between inputs"));
-        }
-        let len = entry_a.len;
-        let handle = if len == 0 {
-            let out = self.create_storage_buffer(0, "runmat-elem-eq-empty");
-            self.register_existing_buffer(out, entry_a.shape, 0)
-        } else {
-            let shader = match self.precision {
-                NumericPrecision::F64 => ELEM_EQ_SHADER_F64,
-                NumericPrecision::F32 => ELEM_EQ_SHADER_F32,
-            };
-            self.fused_elementwise_exec(shader, &[a.clone(), b.clone()], &entry_a.shape, len)?
-        };
-        runmat_accelerate_api::set_handle_logical(&handle, true);
-        Ok(handle)
-    }
-
-    pub(crate) fn elem_ne_exec(
-        &self,
-        a: &GpuTensorHandle,
-        b: &GpuTensorHandle,
-    ) -> Result<GpuTensorHandle> {
-        let entry_a = self.get_entry(a)?;
-        let entry_b = self.get_entry(b)?;
-        if entry_a.shape != entry_b.shape {
-            return Err(anyhow!("elem_ne: shape mismatch between inputs"));
-        }
-        let len = entry_a.len;
-        let handle = if len == 0 {
-            let out = self.create_storage_buffer(0, "runmat-elem-ne-empty");
-            self.register_existing_buffer(out, entry_a.shape, 0)
-        } else {
-            let shader = match self.precision {
-                NumericPrecision::F64 => ELEM_NE_SHADER_F64,
-                NumericPrecision::F32 => ELEM_NE_SHADER_F32,
-            };
-            self.fused_elementwise_exec(shader, &[a.clone(), b.clone()], &entry_a.shape, len)?
-        };
-        runmat_accelerate_api::set_handle_logical(&handle, true);
-        Ok(handle)
-    }
-
-    pub(crate) fn elem_lt_exec(
-        &self,
-        a: &GpuTensorHandle,
-        b: &GpuTensorHandle,
-    ) -> Result<GpuTensorHandle> {
-        let entry_a = self.get_entry(a)?;
-        let entry_b = self.get_entry(b)?;
-        if entry_a.shape != entry_b.shape {
-            return Err(anyhow!("elem_lt: shape mismatch between inputs"));
-        }
-        let len = entry_a.len;
-        let handle = if len == 0 {
-            let out = self.create_storage_buffer(0, "runmat-elem-lt-empty");
-            self.register_existing_buffer(out, entry_a.shape, 0)
-        } else {
-            let shader = match self.precision {
-                NumericPrecision::F64 => ELEM_LT_SHADER_F64,
-                NumericPrecision::F32 => ELEM_LT_SHADER_F32,
-            };
-            self.fused_elementwise_exec(shader, &[a.clone(), b.clone()], &entry_a.shape, len)?
-        };
-        runmat_accelerate_api::set_handle_logical(&handle, true);
-        Ok(handle)
-    }
-
-    pub(crate) fn elem_le_exec(
-        &self,
-        a: &GpuTensorHandle,
-        b: &GpuTensorHandle,
-    ) -> Result<GpuTensorHandle> {
-        let entry_a = self.get_entry(a)?;
-        let entry_b = self.get_entry(b)?;
-        if entry_a.shape != entry_b.shape {
-            return Err(anyhow!("elem_le: shape mismatch between inputs"));
-        }
-        let len = entry_a.len;
-        let handle = if len == 0 {
-            let out = self.create_storage_buffer(0, "runmat-elem-le-empty");
-            self.register_existing_buffer(out, entry_a.shape, 0)
-        } else {
-            let shader = match self.precision {
-                NumericPrecision::F64 => ELEM_LE_SHADER_F64,
-                NumericPrecision::F32 => ELEM_LE_SHADER_F32,
-            };
-            self.fused_elementwise_exec(shader, &[a.clone(), b.clone()], &entry_a.shape, len)?
-        };
-        runmat_accelerate_api::set_handle_logical(&handle, true);
-        Ok(handle)
-    }
-
-    pub(crate) fn elem_gt_exec(
-        &self,
-        a: &GpuTensorHandle,
-        b: &GpuTensorHandle,
-    ) -> Result<GpuTensorHandle> {
-        let entry_a = self.get_entry(a)?;
-        let entry_b = self.get_entry(b)?;
-        if entry_a.shape != entry_b.shape {
-            return Err(anyhow!("elem_gt: shape mismatch between inputs"));
-        }
-        let len = entry_a.len;
-        let handle = if len == 0 {
-            let out = self.create_storage_buffer(0, "runmat-elem-gt-empty");
-            self.register_existing_buffer(out, entry_a.shape, 0)
-        } else {
-            let shader = match self.precision {
-                NumericPrecision::F64 => ELEM_GT_SHADER_F64,
-                NumericPrecision::F32 => ELEM_GT_SHADER_F32,
-            };
-            self.fused_elementwise_exec(shader, &[a.clone(), b.clone()], &entry_a.shape, len)?
-        };
-        runmat_accelerate_api::set_handle_logical(&handle, true);
-        Ok(handle)
-    }
-
-    pub(crate) fn elem_ge_exec(
-        &self,
-        a: &GpuTensorHandle,
-        b: &GpuTensorHandle,
-    ) -> Result<GpuTensorHandle> {
-        let entry_a = self.get_entry(a)?;
-        let entry_b = self.get_entry(b)?;
-        if entry_a.shape != entry_b.shape {
-            return Err(anyhow!("elem_ge: shape mismatch between inputs"));
-        }
-        let len = entry_a.len;
-        let handle = if len == 0 {
-            let out = self.create_storage_buffer(0, "runmat-elem-ge-empty");
-            self.register_existing_buffer(out, entry_a.shape, 0)
-        } else {
-            let shader = match self.precision {
-                NumericPrecision::F64 => ELEM_GE_SHADER_F64,
-                NumericPrecision::F32 => ELEM_GE_SHADER_F32,
-            };
-            self.fused_elementwise_exec(shader, &[a.clone(), b.clone()], &entry_a.shape, len)?
-        };
-        runmat_accelerate_api::set_handle_logical(&handle, true);
-        Ok(handle)
-    }
-
-    pub(crate) fn logical_and_exec(
-        &self,
-        a: &GpuTensorHandle,
-        b: &GpuTensorHandle,
-    ) -> Result<GpuTensorHandle> {
-        let entry_a = self.get_entry(a)?;
-        let entry_b = self.get_entry(b)?;
-        if entry_a.shape != entry_b.shape {
-            return Err(anyhow!("logical_and: shape mismatch between inputs"));
-        }
-        let len = entry_a.len;
-        let handle = if len == 0 {
-            let out = self.create_storage_buffer(0, "runmat-logical-and-empty");
-            self.register_existing_buffer(out, entry_a.shape, 0)
-        } else {
-            let shader = match self.precision {
-                NumericPrecision::F64 => LOGICAL_AND_SHADER_F64,
-                NumericPrecision::F32 => LOGICAL_AND_SHADER_F32,
-            };
-            self.fused_elementwise_exec(shader, &[a.clone(), b.clone()], &entry_a.shape, len)?
-        };
-        runmat_accelerate_api::set_handle_logical(&handle, true);
-        Ok(handle)
-    }
-
-    pub(crate) fn logical_or_exec(
-        &self,
-        a: &GpuTensorHandle,
-        b: &GpuTensorHandle,
-    ) -> Result<GpuTensorHandle> {
-        let entry_a = self.get_entry(a)?;
-        let entry_b = self.get_entry(b)?;
-        if entry_a.shape != entry_b.shape {
-            return Err(anyhow!("logical_or: shape mismatch between inputs"));
-        }
-        let len = entry_a.len;
-        let handle = if len == 0 {
-            let out = self.create_storage_buffer(0, "runmat-logical-or-empty");
-            self.register_existing_buffer(out, entry_a.shape, 0)
-        } else {
-            let shader = match self.precision {
-                NumericPrecision::F64 => LOGICAL_OR_SHADER_F64,
-                NumericPrecision::F32 => LOGICAL_OR_SHADER_F32,
-            };
-            self.fused_elementwise_exec(shader, &[a.clone(), b.clone()], &entry_a.shape, len)?
-        };
-        runmat_accelerate_api::set_handle_logical(&handle, true);
-        Ok(handle)
-    }
-
-    pub(crate) fn logical_xor_exec(
-        &self,
-        a: &GpuTensorHandle,
-        b: &GpuTensorHandle,
-    ) -> Result<GpuTensorHandle> {
-        let entry_a = self.get_entry(a)?;
-        let entry_b = self.get_entry(b)?;
-        if entry_a.shape != entry_b.shape {
-            return Err(anyhow!("logical_xor: shape mismatch between inputs"));
-        }
-        let len = entry_a.len;
-        let handle = if len == 0 {
-            let out = self.create_storage_buffer(0, "runmat-logical-xor-empty");
-            self.register_existing_buffer(out, entry_a.shape, 0)
-        } else {
-            let shader = match self.precision {
-                NumericPrecision::F64 => LOGICAL_XOR_SHADER_F64,
-                NumericPrecision::F32 => LOGICAL_XOR_SHADER_F32,
-            };
-            self.fused_elementwise_exec(shader, &[a.clone(), b.clone()], &entry_a.shape, len)?
-        };
-        runmat_accelerate_api::set_handle_logical(&handle, true);
-        Ok(handle)
-    }
-
-    pub(crate) fn logical_not_exec(&self, a: &GpuTensorHandle) -> Result<GpuTensorHandle> {
-        let entry = self.get_entry(a)?;
-        let len = entry.len;
-        let handle = if len == 0 {
-            let out = self.create_storage_buffer(0, "runmat-logical-not-empty");
-            self.register_existing_buffer(out, entry.shape, 0)
-        } else {
-            let shader = match self.precision {
-                NumericPrecision::F64 => LOGICAL_NOT_SHADER_F64,
-                NumericPrecision::F32 => LOGICAL_NOT_SHADER_F32,
-            };
-            self.fused_elementwise_exec(shader, &[a.clone()], &entry.shape, len)?
-        };
-        runmat_accelerate_api::set_handle_logical(&handle, true);
-        Ok(handle)
-    }
-
-    pub(crate) fn logical_isfinite_exec(&self, a: &GpuTensorHandle) -> Result<GpuTensorHandle> {
-        let entry = self.get_entry(a)?;
-        let len = entry.len;
-        let handle = if len == 0 {
-            let out = self.create_storage_buffer(0, "runmat-logical-isfinite-empty");
-            self.register_existing_buffer(out, entry.shape, 0)
-        } else {
-            let shader = match self.precision {
-                NumericPrecision::F64 => LOGICAL_ISFINITE_SHADER_F64,
-                NumericPrecision::F32 => LOGICAL_ISFINITE_SHADER_F32,
-            };
-            self.fused_elementwise_exec(shader, &[a.clone()], &entry.shape, len)?
-        };
-        runmat_accelerate_api::set_handle_logical(&handle, true);
-        Ok(handle)
-    }
-
-    pub(crate) fn logical_isnan_exec(&self, a: &GpuTensorHandle) -> Result<GpuTensorHandle> {
-        let entry = self.get_entry(a)?;
-        let len = entry.len;
-        let handle = if len == 0 {
-            let out = self.create_storage_buffer(0, "runmat-logical-isnan-empty");
-            self.register_existing_buffer(out, entry.shape, 0)
-        } else {
-            let shader = match self.precision {
-                NumericPrecision::F64 => LOGICAL_ISNAN_SHADER_F64,
-                NumericPrecision::F32 => LOGICAL_ISNAN_SHADER_F32,
-            };
-            self.fused_elementwise_exec(shader, &[a.clone()], &entry.shape, len)?
-        };
-        runmat_accelerate_api::set_handle_logical(&handle, true);
-        Ok(handle)
-    }
-
-    pub(crate) fn logical_isinf_exec(&self, a: &GpuTensorHandle) -> Result<GpuTensorHandle> {
-        let entry = self.get_entry(a)?;
-        let len = entry.len;
-        let handle = if len == 0 {
-            let out = self.create_storage_buffer(0, "runmat-logical-isinf-empty");
-            self.register_existing_buffer(out, entry.shape, 0)
-        } else {
-            let shader = match self.precision {
-                NumericPrecision::F64 => LOGICAL_ISINF_SHADER_F64,
-                NumericPrecision::F32 => LOGICAL_ISINF_SHADER_F32,
-            };
-            self.fused_elementwise_exec(shader, &[a.clone()], &entry.shape, len)?
-        };
-        runmat_accelerate_api::set_handle_logical(&handle, true);
-        Ok(handle)
-    }
-
-    pub(crate) fn unary_op_exec(
-=======
-    pub(crate) fn randperm_exec(&self, n: usize, k: usize) -> Result<GpuTensorHandle> {
-        ensure!(
-            k <= n,
-            "randperm: K must satisfy 0 <= K <= N for wgpu provider"
-        );
-        ensure!(
-            (n as u64) <= MAX_SAFE_INTEGER,
-            "randperm: N exceeds 2^53 and cannot be represented exactly"
-        );
-        ensure!(
-            n <= u32::MAX as usize,
-            "randperm: N exceeds GPU dispatch limits"
-        );
-        ensure!(
-            k <= u32::MAX as usize,
-            "randperm: K exceeds GPU dispatch limits"
-        );
-
-        let effective_k = k.min(n);
-        let shape_vec = vec![1, effective_k];
-        let out_buffer = self.create_storage_buffer(effective_k, "runmat-randperm-out");
-        if effective_k == 0 {
-            return Ok(self.register_existing_buffer(out_buffer, shape_vec, 0));
-        }
-
-        let params = crate::backend::wgpu::params::RandPermParams {
-            n: n as u32,
-            k: effective_k as u32,
-            seed: next_seed_u32(),
-            _pad: 0,
-        };
-        let params_buffer = self.uniform_buffer(&params, "runmat-randperm-params");
-        let bind_group = self
-            .device_ref()
-            .create_bind_group(&wgpu::BindGroupDescriptor {
-                label: Some("runmat-randperm-bind"),
-                layout: &self.pipelines.randperm.layout,
-                entries: &[
-                    wgpu::BindGroupEntry {
-                        binding: 0,
-                        resource: out_buffer.as_ref().as_entire_binding(),
-                    },
-                    wgpu::BindGroupEntry {
-                        binding: 1,
-                        resource: params_buffer.as_entire_binding(),
-                    },
-                ],
-            });
-
-        crate::backend::wgpu::dispatch::creation::run(
-            self.device_ref(),
-            self.queue_ref(),
-            &self.pipelines.randperm.pipeline,
-            &bind_group,
-            1,
-            "runmat-randperm-encoder",
-            "runmat-randperm-pass",
-        );
-
-        Ok(self.register_existing_buffer(out_buffer, shape_vec, effective_k))
     }
 
     pub(crate) fn linspace_exec(
->>>>>>> 31ab3ed4
         &self,
         start: f64,
         stop: f64,
@@ -7903,6 +7176,299 @@
             offset += chunk_len;
         }
         Ok(self.register_existing_buffer(out_buffer, entry_a.shape, len))
+    }
+
+    pub(crate) fn elem_eq_exec(
+        &self,
+        a: &GpuTensorHandle,
+        b: &GpuTensorHandle,
+    ) -> Result<GpuTensorHandle> {
+        let entry_a = self.get_entry(a)?;
+        let entry_b = self.get_entry(b)?;
+        if entry_a.shape != entry_b.shape {
+            return Err(anyhow!("elem_eq: shape mismatch between inputs"));
+        }
+        let len = entry_a.len;
+        let handle = if len == 0 {
+            let out = self.create_storage_buffer(0, "runmat-elem-eq-empty");
+            self.register_existing_buffer(out, entry_a.shape, 0)
+        } else {
+            let shader = match self.precision {
+                NumericPrecision::F64 => ELEM_EQ_SHADER_F64,
+                NumericPrecision::F32 => ELEM_EQ_SHADER_F32,
+            };
+            self.fused_elementwise_exec(shader, &[a.clone(), b.clone()], &entry_a.shape, len)?
+        };
+        runmat_accelerate_api::set_handle_logical(&handle, true);
+        Ok(handle)
+    }
+
+    pub(crate) fn elem_ne_exec(
+        &self,
+        a: &GpuTensorHandle,
+        b: &GpuTensorHandle,
+    ) -> Result<GpuTensorHandle> {
+        let entry_a = self.get_entry(a)?;
+        let entry_b = self.get_entry(b)?;
+        if entry_a.shape != entry_b.shape {
+            return Err(anyhow!("elem_ne: shape mismatch between inputs"));
+        }
+        let len = entry_a.len;
+        let handle = if len == 0 {
+            let out = self.create_storage_buffer(0, "runmat-elem-ne-empty");
+            self.register_existing_buffer(out, entry_a.shape, 0)
+        } else {
+            let shader = match self.precision {
+                NumericPrecision::F64 => ELEM_NE_SHADER_F64,
+                NumericPrecision::F32 => ELEM_NE_SHADER_F32,
+            };
+            self.fused_elementwise_exec(shader, &[a.clone(), b.clone()], &entry_a.shape, len)?
+        };
+        runmat_accelerate_api::set_handle_logical(&handle, true);
+        Ok(handle)
+    }
+
+    pub(crate) fn elem_lt_exec(
+        &self,
+        a: &GpuTensorHandle,
+        b: &GpuTensorHandle,
+    ) -> Result<GpuTensorHandle> {
+        let entry_a = self.get_entry(a)?;
+        let entry_b = self.get_entry(b)?;
+        if entry_a.shape != entry_b.shape {
+            return Err(anyhow!("elem_lt: shape mismatch between inputs"));
+        }
+        let len = entry_a.len;
+        let handle = if len == 0 {
+            let out = self.create_storage_buffer(0, "runmat-elem-lt-empty");
+            self.register_existing_buffer(out, entry_a.shape, 0)
+        } else {
+            let shader = match self.precision {
+                NumericPrecision::F64 => ELEM_LT_SHADER_F64,
+                NumericPrecision::F32 => ELEM_LT_SHADER_F32,
+            };
+            self.fused_elementwise_exec(shader, &[a.clone(), b.clone()], &entry_a.shape, len)?
+        };
+        runmat_accelerate_api::set_handle_logical(&handle, true);
+        Ok(handle)
+    }
+
+    pub(crate) fn elem_le_exec(
+        &self,
+        a: &GpuTensorHandle,
+        b: &GpuTensorHandle,
+    ) -> Result<GpuTensorHandle> {
+        let entry_a = self.get_entry(a)?;
+        let entry_b = self.get_entry(b)?;
+        if entry_a.shape != entry_b.shape {
+            return Err(anyhow!("elem_le: shape mismatch between inputs"));
+        }
+        let len = entry_a.len;
+        let handle = if len == 0 {
+            let out = self.create_storage_buffer(0, "runmat-elem-le-empty");
+            self.register_existing_buffer(out, entry_a.shape, 0)
+        } else {
+            let shader = match self.precision {
+                NumericPrecision::F64 => ELEM_LE_SHADER_F64,
+                NumericPrecision::F32 => ELEM_LE_SHADER_F32,
+            };
+            self.fused_elementwise_exec(shader, &[a.clone(), b.clone()], &entry_a.shape, len)?
+        };
+        runmat_accelerate_api::set_handle_logical(&handle, true);
+        Ok(handle)
+    }
+
+    pub(crate) fn elem_gt_exec(
+        &self,
+        a: &GpuTensorHandle,
+        b: &GpuTensorHandle,
+    ) -> Result<GpuTensorHandle> {
+        let entry_a = self.get_entry(a)?;
+        let entry_b = self.get_entry(b)?;
+        if entry_a.shape != entry_b.shape {
+            return Err(anyhow!("elem_gt: shape mismatch between inputs"));
+        }
+        let len = entry_a.len;
+        let handle = if len == 0 {
+            let out = self.create_storage_buffer(0, "runmat-elem-gt-empty");
+            self.register_existing_buffer(out, entry_a.shape, 0)
+        } else {
+            let shader = match self.precision {
+                NumericPrecision::F64 => ELEM_GT_SHADER_F64,
+                NumericPrecision::F32 => ELEM_GT_SHADER_F32,
+            };
+            self.fused_elementwise_exec(shader, &[a.clone(), b.clone()], &entry_a.shape, len)?
+        };
+        runmat_accelerate_api::set_handle_logical(&handle, true);
+        Ok(handle)
+    }
+
+    pub(crate) fn elem_ge_exec(
+        &self,
+        a: &GpuTensorHandle,
+        b: &GpuTensorHandle,
+    ) -> Result<GpuTensorHandle> {
+        let entry_a = self.get_entry(a)?;
+        let entry_b = self.get_entry(b)?;
+        if entry_a.shape != entry_b.shape {
+            return Err(anyhow!("elem_ge: shape mismatch between inputs"));
+        }
+        let len = entry_a.len;
+        let handle = if len == 0 {
+            let out = self.create_storage_buffer(0, "runmat-elem-ge-empty");
+            self.register_existing_buffer(out, entry_a.shape, 0)
+        } else {
+            let shader = match self.precision {
+                NumericPrecision::F64 => ELEM_GE_SHADER_F64,
+                NumericPrecision::F32 => ELEM_GE_SHADER_F32,
+            };
+            self.fused_elementwise_exec(shader, &[a.clone(), b.clone()], &entry_a.shape, len)?
+        };
+        runmat_accelerate_api::set_handle_logical(&handle, true);
+        Ok(handle)
+    }
+
+    pub(crate) fn logical_and_exec(
+        &self,
+        a: &GpuTensorHandle,
+        b: &GpuTensorHandle,
+    ) -> Result<GpuTensorHandle> {
+        let entry_a = self.get_entry(a)?;
+        let entry_b = self.get_entry(b)?;
+        if entry_a.shape != entry_b.shape {
+            return Err(anyhow!("logical_and: shape mismatch between inputs"));
+        }
+        let len = entry_a.len;
+        let handle = if len == 0 {
+            let out = self.create_storage_buffer(0, "runmat-logical-and-empty");
+            self.register_existing_buffer(out, entry_a.shape, 0)
+        } else {
+            let shader = match self.precision {
+                NumericPrecision::F64 => LOGICAL_AND_SHADER_F64,
+                NumericPrecision::F32 => LOGICAL_AND_SHADER_F32,
+            };
+            self.fused_elementwise_exec(shader, &[a.clone(), b.clone()], &entry_a.shape, len)?
+        };
+        runmat_accelerate_api::set_handle_logical(&handle, true);
+        Ok(handle)
+    }
+
+    pub(crate) fn logical_or_exec(
+        &self,
+        a: &GpuTensorHandle,
+        b: &GpuTensorHandle,
+    ) -> Result<GpuTensorHandle> {
+        let entry_a = self.get_entry(a)?;
+        let entry_b = self.get_entry(b)?;
+        if entry_a.shape != entry_b.shape {
+            return Err(anyhow!("logical_or: shape mismatch between inputs"));
+        }
+        let len = entry_a.len;
+        let handle = if len == 0 {
+            let out = self.create_storage_buffer(0, "runmat-logical-or-empty");
+            self.register_existing_buffer(out, entry_a.shape, 0)
+        } else {
+            let shader = match self.precision {
+                NumericPrecision::F64 => LOGICAL_OR_SHADER_F64,
+                NumericPrecision::F32 => LOGICAL_OR_SHADER_F32,
+            };
+            self.fused_elementwise_exec(shader, &[a.clone(), b.clone()], &entry_a.shape, len)?
+        };
+        runmat_accelerate_api::set_handle_logical(&handle, true);
+        Ok(handle)
+    }
+
+    pub(crate) fn logical_xor_exec(
+        &self,
+        a: &GpuTensorHandle,
+        b: &GpuTensorHandle,
+    ) -> Result<GpuTensorHandle> {
+        let entry_a = self.get_entry(a)?;
+        let entry_b = self.get_entry(b)?;
+        if entry_a.shape != entry_b.shape {
+            return Err(anyhow!("logical_xor: shape mismatch between inputs"));
+        }
+        let len = entry_a.len;
+        let handle = if len == 0 {
+            let out = self.create_storage_buffer(0, "runmat-logical-xor-empty");
+            self.register_existing_buffer(out, entry_a.shape, 0)
+        } else {
+            let shader = match self.precision {
+                NumericPrecision::F64 => LOGICAL_XOR_SHADER_F64,
+                NumericPrecision::F32 => LOGICAL_XOR_SHADER_F32,
+            };
+            self.fused_elementwise_exec(shader, &[a.clone(), b.clone()], &entry_a.shape, len)?
+        };
+        runmat_accelerate_api::set_handle_logical(&handle, true);
+        Ok(handle)
+    }
+
+    pub(crate) fn logical_not_exec(&self, a: &GpuTensorHandle) -> Result<GpuTensorHandle> {
+        let entry = self.get_entry(a)?;
+        let len = entry.len;
+        let handle = if len == 0 {
+            let out = self.create_storage_buffer(0, "runmat-logical-not-empty");
+            self.register_existing_buffer(out, entry.shape, 0)
+        } else {
+            let shader = match self.precision {
+                NumericPrecision::F64 => LOGICAL_NOT_SHADER_F64,
+                NumericPrecision::F32 => LOGICAL_NOT_SHADER_F32,
+            };
+            self.fused_elementwise_exec(shader, &[a.clone()], &entry.shape, len)?
+        };
+        runmat_accelerate_api::set_handle_logical(&handle, true);
+        Ok(handle)
+    }
+
+    pub(crate) fn logical_isfinite_exec(&self, a: &GpuTensorHandle) -> Result<GpuTensorHandle> {
+        let entry = self.get_entry(a)?;
+        let len = entry.len;
+        let handle = if len == 0 {
+            let out = self.create_storage_buffer(0, "runmat-logical-isfinite-empty");
+            self.register_existing_buffer(out, entry.shape, 0)
+        } else {
+            let shader = match self.precision {
+                NumericPrecision::F64 => LOGICAL_ISFINITE_SHADER_F64,
+                NumericPrecision::F32 => LOGICAL_ISFINITE_SHADER_F32,
+            };
+            self.fused_elementwise_exec(shader, &[a.clone()], &entry.shape, len)?
+        };
+        runmat_accelerate_api::set_handle_logical(&handle, true);
+        Ok(handle)
+    }
+
+    pub(crate) fn logical_isnan_exec(&self, a: &GpuTensorHandle) -> Result<GpuTensorHandle> {
+        let entry = self.get_entry(a)?;
+        let len = entry.len;
+        let handle = if len == 0 {
+            let out = self.create_storage_buffer(0, "runmat-logical-isnan-empty");
+            self.register_existing_buffer(out, entry.shape, 0)
+        } else {
+            let shader = match self.precision {
+                NumericPrecision::F64 => LOGICAL_ISNAN_SHADER_F64,
+                NumericPrecision::F32 => LOGICAL_ISNAN_SHADER_F32,
+            };
+            self.fused_elementwise_exec(shader, &[a.clone()], &entry.shape, len)?
+        };
+        runmat_accelerate_api::set_handle_logical(&handle, true);
+        Ok(handle)
+    }
+
+    pub(crate) fn logical_isinf_exec(&self, a: &GpuTensorHandle) -> Result<GpuTensorHandle> {
+        let entry = self.get_entry(a)?;
+        let len = entry.len;
+        let handle = if len == 0 {
+            let out = self.create_storage_buffer(0, "runmat-logical-isinf-empty");
+            self.register_existing_buffer(out, entry.shape, 0)
+        } else {
+            let shader = match self.precision {
+                NumericPrecision::F64 => LOGICAL_ISINF_SHADER_F64,
+                NumericPrecision::F32 => LOGICAL_ISINF_SHADER_F32,
+            };
+            self.fused_elementwise_exec(shader, &[a.clone()], &entry.shape, len)?
+        };
+        runmat_accelerate_api::set_handle_logical(&handle, true);
+        Ok(handle)
     }
 
     pub(crate) fn unary_op_exec(
@@ -8976,6 +8542,19 @@
         self.random_normal_exec(shape)
     }
 
+    fn fspecial(&self, request: &FspecialRequest) -> Result<GpuTensorHandle> {
+        self.fspecial_exec(request)
+    }
+
+    fn imfilter(
+        &self,
+        image: &GpuTensorHandle,
+        kernel: &GpuTensorHandle,
+        options: &ImfilterOptions,
+    ) -> Result<GpuTensorHandle> {
+        self.imfilter_exec(image, kernel, options)
+    }
+
     fn random_integer_range(
         &self,
         lower: i64,
@@ -8985,6 +8564,14 @@
         self.random_integer_range_exec(lower, upper, shape)
     }
 
+    fn set_rng_state(&self, state: u64) -> Result<()> {
+        let mut guard = rng_state()
+            .lock()
+            .map_err(|_| anyhow::anyhow!("wgpu provider: RNG mutex poisoned"))?;
+        *guard = if state == 0 { RNG_DEFAULT_SEED } else { state };
+        Ok(())
+    }
+
     fn random_permutation(&self, n: usize, k: usize) -> Result<GpuTensorHandle> {
         self.randperm_exec(n, k)
     }
@@ -9028,6 +8615,68 @@
 
     fn elem_div(&self, a: &GpuTensorHandle, b: &GpuTensorHandle) -> Result<GpuTensorHandle> {
         self.binary_op_exec(crate::backend::wgpu::types::BinaryOpCode::Div, a, b)
+    }
+
+    fn elem_ge(&self, a: &GpuTensorHandle, b: &GpuTensorHandle) -> Result<GpuTensorHandle> {
+        self.elem_ge_exec(a, b)
+    }
+
+    fn elem_le(&self, a: &GpuTensorHandle, b: &GpuTensorHandle) -> Result<GpuTensorHandle> {
+        self.elem_le_exec(a, b)
+    }
+
+    fn elem_lt(&self, a: &GpuTensorHandle, b: &GpuTensorHandle) -> Result<GpuTensorHandle> {
+        self.elem_lt_exec(a, b)
+    }
+
+    fn elem_gt(&self, a: &GpuTensorHandle, b: &GpuTensorHandle) -> Result<GpuTensorHandle> {
+        self.elem_gt_exec(a, b)
+    }
+
+    fn elem_eq(&self, a: &GpuTensorHandle, b: &GpuTensorHandle) -> Result<GpuTensorHandle> {
+        self.elem_eq_exec(a, b)
+    }
+
+    fn elem_ne(&self, a: &GpuTensorHandle, b: &GpuTensorHandle) -> Result<GpuTensorHandle> {
+        self.elem_ne_exec(a, b)
+    }
+
+    fn logical_and(&self, a: &GpuTensorHandle, b: &GpuTensorHandle) -> Result<GpuTensorHandle> {
+        self.logical_and_exec(a, b)
+    }
+
+    fn logical_or(&self, a: &GpuTensorHandle, b: &GpuTensorHandle) -> Result<GpuTensorHandle> {
+        self.logical_or_exec(a, b)
+    }
+
+    fn logical_xor(&self, a: &GpuTensorHandle, b: &GpuTensorHandle) -> Result<GpuTensorHandle> {
+        self.logical_xor_exec(a, b)
+    }
+
+    fn logical_not(&self, a: &GpuTensorHandle) -> Result<GpuTensorHandle> {
+        self.logical_not_exec(a)
+    }
+
+    fn logical_islogical(&self, a: &GpuTensorHandle) -> Result<bool> {
+        let _ = self.get_entry(a)?;
+        Ok(runmat_accelerate_api::handle_is_logical(a))
+    }
+
+    fn logical_isreal(&self, a: &GpuTensorHandle) -> Result<bool> {
+        let _ = self.get_entry(a)?;
+        Ok(true)
+    }
+
+    fn logical_isfinite(&self, a: &GpuTensorHandle) -> Result<GpuTensorHandle> {
+        self.logical_isfinite_exec(a)
+    }
+
+    fn logical_isnan(&self, a: &GpuTensorHandle) -> Result<GpuTensorHandle> {
+        self.logical_isnan_exec(a)
+    }
+
+    fn logical_isinf(&self, a: &GpuTensorHandle) -> Result<GpuTensorHandle> {
+        self.logical_isinf_exec(a)
     }
 
     fn elem_hypot(&self, a: &GpuTensorHandle, b: &GpuTensorHandle) -> Result<GpuTensorHandle> {
@@ -9477,40 +9126,6 @@
         )
         .map_err(|e| anyhow!("qr: {e}"))?;
 
-<<<<<<< HEAD
-    fn fspecial(&self, request: &FspecialRequest) -> Result<GpuTensorHandle> {
-        self.fspecial_exec(request)
-    }
-
-    fn imfilter(
-        &self,
-        image: &GpuTensorHandle,
-        kernel: &GpuTensorHandle,
-        options: &ImfilterOptions,
-    ) -> Result<GpuTensorHandle> {
-        self.imfilter_exec(image, kernel, options)
-    }
-
-    fn random_integer_range(
-        &self,
-        lower: i64,
-        upper: i64,
-        shape: &[usize],
-    ) -> Result<GpuTensorHandle> {
-        self.random_integer_range_exec(lower, upper, shape)
-    }
-
-    fn set_rng_state(&self, state: u64) -> Result<()> {
-        let mut guard = rng_state()
-            .lock()
-            .map_err(|_| anyhow::anyhow!("wgpu provider: RNG mutex poisoned"))?;
-        *guard = if state == 0 { RNG_DEFAULT_SEED } else { state };
-        Ok(())
-    }
-
-    fn random_permutation(&self, n: usize, k: usize) -> Result<GpuTensorHandle> {
-        self.randperm_exec(n, k)
-=======
         let q_tensor = host_tensor_from_value("qr", eval.q())?;
         let r_tensor = host_tensor_from_value("qr", eval.r())?;
         let perm_matrix_tensor = host_tensor_from_value("qr", eval.permutation_matrix())?;
@@ -9543,7 +9158,88 @@
 
     fn matmul(&self, a: &GpuTensorHandle, b: &GpuTensorHandle) -> Result<GpuTensorHandle> {
         self.matmul_exec(a, b)
->>>>>>> 31ab3ed4
+    }
+    fn pagefun(&self, request: &PagefunRequest) -> Result<GpuTensorHandle> {
+        self.pagefun_exec(request)
+    }
+
+    fn covariance(
+        &self,
+        matrix: &GpuTensorHandle,
+        second: Option<&GpuTensorHandle>,
+        weights: Option<&GpuTensorHandle>,
+        options: &CovarianceOptions,
+    ) -> Result<GpuTensorHandle> {
+        if options.rows != CovRows::All {
+            return Err(anyhow!(
+                "covariance: rows option {:?} not supported by WGPU provider",
+                options.rows
+            ));
+        }
+        if options.has_weight_vector || weights.is_some() {
+            return Err(anyhow!(
+                "covariance: weight vectors are not supported by WGPU provider"
+            ));
+        }
+
+        let combined = if let Some(rhs) = second {
+            let left_entry = self.get_entry(matrix)?;
+            let right_entry = self.get_entry(rhs)?;
+
+            let rows_left = match left_entry.shape.len() {
+                0 => 1usize,
+                1 => left_entry.shape[0],
+                2 => left_entry.shape[0],
+                _ => {
+                    return Err(anyhow!(
+                        "covariance: inputs must be 2-D matrices or vectors (got shape {:?})",
+                        left_entry.shape
+                    ))
+                }
+            };
+            let rows_right = match right_entry.shape.len() {
+                0 => 1usize,
+                1 => right_entry.shape[0],
+                2 => right_entry.shape[0],
+                _ => {
+                    return Err(anyhow!(
+                        "covariance: inputs must be 2-D matrices or vectors (got shape {:?})",
+                        right_entry.shape
+                    ))
+                }
+            };
+
+            ensure!(
+                rows_left == rows_right,
+                "covariance: inputs must have the same number of rows (got {} and {})",
+                rows_left,
+                rows_right
+            );
+
+            let cat_inputs = vec![matrix.clone(), rhs.clone()];
+            Some(self.cat_exec(2, &cat_inputs)?)
+        } else {
+            None
+        };
+
+        let result = (|| {
+            let source = combined.as_ref().unwrap_or(matrix);
+            self.covariance_exec(source, options)
+        })();
+
+        if let Some(handle) = combined {
+            let _ = self.free(&handle);
+        }
+
+        result
+    }
+
+    fn corrcoef(
+        &self,
+        matrix: &GpuTensorHandle,
+        options: &CorrcoefOptions,
+    ) -> Result<GpuTensorHandle> {
+        self.corrcoef_exec(matrix, options)
     }
 
     fn linsolve(
@@ -9666,76 +9362,8 @@
             shape: rhs_shape,
         } = self.download(rhs)?;
 
-<<<<<<< HEAD
-    fn elem_ge(&self, a: &GpuTensorHandle, b: &GpuTensorHandle) -> Result<GpuTensorHandle> {
-        self.elem_ge_exec(a, b)
-    }
-
-    fn elem_le(&self, a: &GpuTensorHandle, b: &GpuTensorHandle) -> Result<GpuTensorHandle> {
-        self.elem_le_exec(a, b)
-    }
-
-    fn elem_lt(&self, a: &GpuTensorHandle, b: &GpuTensorHandle) -> Result<GpuTensorHandle> {
-        self.elem_lt_exec(a, b)
-    }
-
-    fn elem_gt(&self, a: &GpuTensorHandle, b: &GpuTensorHandle) -> Result<GpuTensorHandle> {
-        self.elem_gt_exec(a, b)
-    }
-
-    fn elem_eq(&self, a: &GpuTensorHandle, b: &GpuTensorHandle) -> Result<GpuTensorHandle> {
-        self.elem_eq_exec(a, b)
-    }
-
-    fn elem_ne(&self, a: &GpuTensorHandle, b: &GpuTensorHandle) -> Result<GpuTensorHandle> {
-        self.elem_ne_exec(a, b)
-    }
-
-    fn logical_and(&self, a: &GpuTensorHandle, b: &GpuTensorHandle) -> Result<GpuTensorHandle> {
-        self.logical_and_exec(a, b)
-    }
-
-    fn logical_or(&self, a: &GpuTensorHandle, b: &GpuTensorHandle) -> Result<GpuTensorHandle> {
-        self.logical_or_exec(a, b)
-    }
-
-    fn logical_xor(&self, a: &GpuTensorHandle, b: &GpuTensorHandle) -> Result<GpuTensorHandle> {
-        self.logical_xor_exec(a, b)
-    }
-
-    fn logical_not(&self, a: &GpuTensorHandle) -> Result<GpuTensorHandle> {
-        self.logical_not_exec(a)
-    }
-
-    fn logical_islogical(&self, a: &GpuTensorHandle) -> Result<bool> {
-        let _ = self.get_entry(a)?;
-        Ok(runmat_accelerate_api::handle_is_logical(a))
-    }
-
-    fn logical_isreal(&self, a: &GpuTensorHandle) -> Result<bool> {
-        let _ = self.get_entry(a)?;
-        Ok(true)
-    }
-
-    fn logical_isfinite(&self, a: &GpuTensorHandle) -> Result<GpuTensorHandle> {
-        self.logical_isfinite_exec(a)
-    }
-
-    fn logical_isnan(&self, a: &GpuTensorHandle) -> Result<GpuTensorHandle> {
-        self.logical_isnan_exec(a)
-    }
-
-    fn logical_isinf(&self, a: &GpuTensorHandle) -> Result<GpuTensorHandle> {
-        self.logical_isinf_exec(a)
-    }
-
-    fn unary_sin(&self, a: &GpuTensorHandle) -> Result<GpuTensorHandle> {
-        self.unary_op_exec(crate::backend::wgpu::types::UnaryOpCode::Sin, a)
-    }
-=======
         let lhs_tensor = Tensor::new(lhs_data, lhs_shape).map_err(|e| anyhow!("mldivide: {e}"))?;
         let rhs_tensor = Tensor::new(rhs_data, rhs_shape).map_err(|e| anyhow!("mldivide: {e}"))?;
->>>>>>> 31ab3ed4
 
         let result = mldivide_host_real_for_provider(&lhs_tensor, &rhs_tensor)
             .map_err(|e| anyhow!("{e}"))?;
@@ -9988,88 +9616,6 @@
             data: &out,
             shape: &shape,
         })
-    }
-    fn pagefun(&self, request: &PagefunRequest) -> Result<GpuTensorHandle> {
-        self.pagefun_exec(request)
-    }
-
-    fn covariance(
-        &self,
-        matrix: &GpuTensorHandle,
-        second: Option<&GpuTensorHandle>,
-        weights: Option<&GpuTensorHandle>,
-        options: &CovarianceOptions,
-    ) -> Result<GpuTensorHandle> {
-        if options.rows != CovRows::All {
-            return Err(anyhow!(
-                "covariance: rows option {:?} not supported by WGPU provider",
-                options.rows
-            ));
-        }
-        if options.has_weight_vector || weights.is_some() {
-            return Err(anyhow!(
-                "covariance: weight vectors are not supported by WGPU provider"
-            ));
-        }
-
-        let combined = if let Some(rhs) = second {
-            let left_entry = self.get_entry(matrix)?;
-            let right_entry = self.get_entry(rhs)?;
-
-            let rows_left = match left_entry.shape.len() {
-                0 => 1usize,
-                1 => left_entry.shape[0],
-                2 => left_entry.shape[0],
-                _ => {
-                    return Err(anyhow!(
-                        "covariance: inputs must be 2-D matrices or vectors (got shape {:?})",
-                        left_entry.shape
-                    ))
-                }
-            };
-            let rows_right = match right_entry.shape.len() {
-                0 => 1usize,
-                1 => right_entry.shape[0],
-                2 => right_entry.shape[0],
-                _ => {
-                    return Err(anyhow!(
-                        "covariance: inputs must be 2-D matrices or vectors (got shape {:?})",
-                        right_entry.shape
-                    ))
-                }
-            };
-
-            ensure!(
-                rows_left == rows_right,
-                "covariance: inputs must have the same number of rows (got {} and {})",
-                rows_left,
-                rows_right
-            );
-
-            let cat_inputs = vec![matrix.clone(), rhs.clone()];
-            Some(self.cat_exec(2, &cat_inputs)?)
-        } else {
-            None
-        };
-
-        let result = (|| {
-            let source = combined.as_ref().unwrap_or(matrix);
-            self.covariance_exec(source, options)
-        })();
-
-        if let Some(handle) = combined {
-            let _ = self.free(&handle);
-        }
-
-        result
-    }
-
-    fn corrcoef(
-        &self,
-        matrix: &GpuTensorHandle,
-        options: &CorrcoefOptions,
-    ) -> Result<GpuTensorHandle> {
-        self.corrcoef_exec(matrix, options)
     }
 
     fn reduce_sum(&self, a: &GpuTensorHandle) -> Result<GpuTensorHandle> {
