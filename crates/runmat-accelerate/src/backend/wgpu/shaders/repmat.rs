pub const REPMAT_SHADER_F64: &str = r#"
const MAX_RANK: u32 = 8u;

struct PackedValue {
    value: u32,
    _pad: vec3<u32>,
};

alias PackedArray = array<PackedValue, MAX_RANK>;

struct Tensor {
    data: array<f64>,
};

struct Params {
    len: u32,
    offset: u32,
    rank: u32,
    _pad: u32,
<<<<<<< HEAD
    base_shape: array<vec4<u32>, MAX_RANK>,
    new_shape: array<vec4<u32>, MAX_RANK>,
    base_strides: array<vec4<u32>, MAX_RANK>,
=======
    base_shape: PackedArray,
    new_shape: PackedArray,
    base_strides: PackedArray,
>>>>>>> 31ab3ed4
};

@group(0) @binding(0) var<storage, read> Input: Tensor;
@group(0) @binding(1) var<storage, read_write> Output: Tensor;
@group(0) @binding(2) var<uniform> params: Params;

@compute @workgroup_size(256)
fn main(@builtin(global_invocation_id) gid: vec3<u32>) {
    let idx = gid.x;
    if idx >= params.len {
        return;
    }
    let global_index = params.offset + idx;

    var remaining = global_index;
    var src_index: u32 = 0u;
    var dim: u32 = 0u;

    loop {
        if dim >= params.rank {
            break;
        }
<<<<<<< HEAD
        let size = params.new_shape[dim].x;
=======
        let size = params.new_shape[dim].value;
>>>>>>> 31ab3ed4
        var coord: u32 = 0u;
        if size != 0u {
            coord = remaining % size;
            remaining = remaining / size;
        }
<<<<<<< HEAD
        let base = params.base_shape[dim].x;
=======
        let base = params.base_shape[dim].value;
>>>>>>> 31ab3ed4
        var orig_coord: u32 = 0u;
        if base != 0u {
            orig_coord = coord % base;
        }
<<<<<<< HEAD
        let stride = params.base_strides[dim].x;
=======
        let stride = params.base_strides[dim].value;
>>>>>>> 31ab3ed4
        src_index = src_index + orig_coord * stride;
        dim = dim + 1u;
    }

    Output.data[global_index] = Input.data[src_index];
}
"#;

pub const REPMAT_SHADER_F32: &str = r#"
const MAX_RANK: u32 = 8u;

struct PackedValue {
    value: u32,
    _pad: vec3<u32>,
};

alias PackedArray = array<PackedValue, MAX_RANK>;

struct Tensor {
    data: array<f32>,
};

struct Params {
    len: u32,
    offset: u32,
    rank: u32,
    _pad: u32,
<<<<<<< HEAD
    base_shape: array<vec4<u32>, MAX_RANK>,
    new_shape: array<vec4<u32>, MAX_RANK>,
    base_strides: array<vec4<u32>, MAX_RANK>,
=======
    base_shape: PackedArray,
    new_shape: PackedArray,
    base_strides: PackedArray,
>>>>>>> 31ab3ed4
};

@group(0) @binding(0) var<storage, read> Input: Tensor;
@group(0) @binding(1) var<storage, read_write> Output: Tensor;
@group(0) @binding(2) var<uniform> params: Params;

@compute @workgroup_size(256)
fn main(@builtin(global_invocation_id) gid: vec3<u32>) {
    let idx = gid.x;
    if idx >= params.len {
        return;
    }
    let global_index = params.offset + idx;

    var remaining = global_index;
    var src_index: u32 = 0u;
    var dim: u32 = 0u;

    loop {
        if dim >= params.rank {
            break;
        }
<<<<<<< HEAD
        let size = params.new_shape[dim].x;
=======
        let size = params.new_shape[dim].value;
>>>>>>> 31ab3ed4
        var coord: u32 = 0u;
        if size != 0u {
            coord = remaining % size;
            remaining = remaining / size;
        }
<<<<<<< HEAD
        let base = params.base_shape[dim].x;
=======
        let base = params.base_shape[dim].value;
>>>>>>> 31ab3ed4
        var orig_coord: u32 = 0u;
        if base != 0u {
            orig_coord = coord % base;
        }
<<<<<<< HEAD
        let stride = params.base_strides[dim].x;
=======
        let stride = params.base_strides[dim].value;
>>>>>>> 31ab3ed4
        src_index = src_index + orig_coord * stride;
        dim = dim + 1u;
    }

    Output.data[global_index] = Input.data[src_index];
}
"#;<|MERGE_RESOLUTION|>--- conflicted
+++ resolved
@@ -17,15 +17,9 @@
     offset: u32,
     rank: u32,
     _pad: u32,
-<<<<<<< HEAD
-    base_shape: array<vec4<u32>, MAX_RANK>,
-    new_shape: array<vec4<u32>, MAX_RANK>,
-    base_strides: array<vec4<u32>, MAX_RANK>,
-=======
     base_shape: PackedArray,
     new_shape: PackedArray,
     base_strides: PackedArray,
->>>>>>> 31ab3ed4
 };
 
 @group(0) @binding(0) var<storage, read> Input: Tensor;
@@ -48,30 +42,18 @@
         if dim >= params.rank {
             break;
         }
-<<<<<<< HEAD
-        let size = params.new_shape[dim].x;
-=======
         let size = params.new_shape[dim].value;
->>>>>>> 31ab3ed4
         var coord: u32 = 0u;
         if size != 0u {
             coord = remaining % size;
             remaining = remaining / size;
         }
-<<<<<<< HEAD
-        let base = params.base_shape[dim].x;
-=======
         let base = params.base_shape[dim].value;
->>>>>>> 31ab3ed4
         var orig_coord: u32 = 0u;
         if base != 0u {
             orig_coord = coord % base;
         }
-<<<<<<< HEAD
-        let stride = params.base_strides[dim].x;
-=======
         let stride = params.base_strides[dim].value;
->>>>>>> 31ab3ed4
         src_index = src_index + orig_coord * stride;
         dim = dim + 1u;
     }
@@ -99,15 +81,9 @@
     offset: u32,
     rank: u32,
     _pad: u32,
-<<<<<<< HEAD
-    base_shape: array<vec4<u32>, MAX_RANK>,
-    new_shape: array<vec4<u32>, MAX_RANK>,
-    base_strides: array<vec4<u32>, MAX_RANK>,
-=======
     base_shape: PackedArray,
     new_shape: PackedArray,
     base_strides: PackedArray,
->>>>>>> 31ab3ed4
 };
 
 @group(0) @binding(0) var<storage, read> Input: Tensor;
@@ -130,30 +106,18 @@
         if dim >= params.rank {
             break;
         }
-<<<<<<< HEAD
-        let size = params.new_shape[dim].x;
-=======
         let size = params.new_shape[dim].value;
->>>>>>> 31ab3ed4
         var coord: u32 = 0u;
         if size != 0u {
             coord = remaining % size;
             remaining = remaining / size;
         }
-<<<<<<< HEAD
-        let base = params.base_shape[dim].x;
-=======
         let base = params.base_shape[dim].value;
->>>>>>> 31ab3ed4
         var orig_coord: u32 = 0u;
         if base != 0u {
             orig_coord = coord % base;
         }
-<<<<<<< HEAD
-        let stride = params.base_strides[dim].x;
-=======
         let stride = params.base_strides[dim].value;
->>>>>>> 31ab3ed4
         src_index = src_index + orig_coord * stride;
         dim = dim + 1u;
     }
