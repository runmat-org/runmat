--- conflicted
+++ resolved
@@ -17,15 +17,9 @@
     offset: u32,
     rank: u32,
     _pad: u32,
-<<<<<<< HEAD
-    shape: array<vec4<u32>, MAX_RANK>,
-    strides: array<vec4<u32>, MAX_RANK>,
-    flags: array<vec4<u32>, MAX_RANK>,
-=======
     shape: PackedArray,
     strides: PackedArray,
     flags: PackedArray,
->>>>>>> 31ab3ed4
 };
 
 @group(0) @binding(0) var<storage, read> Input: Tensor;
@@ -47,11 +41,7 @@
         if dim >= params.rank {
             break;
         }
-<<<<<<< HEAD
-        let size = params.shape[dim].x;
-=======
         let size = params.shape[dim].value;
->>>>>>> 31ab3ed4
         if size == 0u {
             coords[dim] = 0u;
         } else {
@@ -66,13 +56,8 @@
         if dim >= params.rank {
             break;
         }
-<<<<<<< HEAD
-        if params.flags[dim].x != 0u {
-            let size = params.shape[dim].x;
-=======
         if params.flags[dim].value != 0u {
             let size = params.shape[dim].value;
->>>>>>> 31ab3ed4
             if size > 1u {
                 coords[dim] = (size - 1u) - coords[dim];
             }
@@ -86,11 +71,7 @@
         if dim >= params.rank {
             break;
         }
-<<<<<<< HEAD
-        let stride = params.strides[dim].x;
-=======
         let stride = params.strides[dim].value;
->>>>>>> 31ab3ed4
         let coord = coords[dim];
         src_index = src_index + coord * stride;
         dim = dim + 1u;
@@ -119,15 +100,9 @@
     offset: u32,
     rank: u32,
     _pad: u32,
-<<<<<<< HEAD
-    shape: array<vec4<u32>, MAX_RANK>,
-    strides: array<vec4<u32>, MAX_RANK>,
-    flags: array<vec4<u32>, MAX_RANK>,
-=======
     shape: PackedArray,
     strides: PackedArray,
     flags: PackedArray,
->>>>>>> 31ab3ed4
 };
 
 @group(0) @binding(0) var<storage, read> Input: Tensor;
@@ -149,11 +124,7 @@
         if dim >= params.rank {
             break;
         }
-<<<<<<< HEAD
-        let size = params.shape[dim].x;
-=======
         let size = params.shape[dim].value;
->>>>>>> 31ab3ed4
         if size == 0u {
             coords[dim] = 0u;
         } else {
@@ -168,13 +139,8 @@
         if dim >= params.rank {
             break;
         }
-<<<<<<< HEAD
-        if params.flags[dim].x != 0u {
-            let size = params.shape[dim].x;
-=======
         if params.flags[dim].value != 0u {
             let size = params.shape[dim].value;
->>>>>>> 31ab3ed4
             if size > 1u {
                 coords[dim] = (size - 1u) - coords[dim];
             }
@@ -188,11 +154,7 @@
         if dim >= params.rank {
             break;
         }
-<<<<<<< HEAD
-        let stride = params.strides[dim].x;
-=======
         let stride = params.strides[dim].value;
->>>>>>> 31ab3ed4
         let coord = coords[dim];
         src_index = src_index + coord * stride;
         dim = dim + 1u;
