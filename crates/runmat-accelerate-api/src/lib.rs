use anyhow::anyhow;
use once_cell::sync::{Lazy, OnceCell};
use serde::{Deserialize, Serialize};
use std::collections::HashSet;
use std::sync::RwLock;

type ResidencyClearFn = fn(&GpuTensorHandle);

static RESIDENCY_CLEAR: OnceCell<ResidencyClearFn> = OnceCell::new();

static LOGICAL_HANDLES: Lazy<RwLock<HashSet<u64>>> = Lazy::new(|| RwLock::new(HashSet::new()));

/// Register a callback used to clear residency tracking when GPU tensors are
/// gathered back to the host. Backends that maintain residency metadata should
/// install this hook during initialization.
pub fn register_residency_clear(handler: ResidencyClearFn) {
    let _ = RESIDENCY_CLEAR.set(handler);
}

/// Clear residency metadata for the provided GPU tensor handle, if a backend
/// has registered a handler via [`register_residency_clear`].
pub fn clear_residency(handle: &GpuTensorHandle) {
    if let Some(handler) = RESIDENCY_CLEAR.get() {
        handler(handle);
    }
}

/// Annotate a GPU tensor handle as logically-typed (`logical` in MATLAB terms)
/// or clear the logical flag when `logical` is `false`.
pub fn set_handle_logical(handle: &GpuTensorHandle, logical: bool) {
    if let Ok(mut guard) = LOGICAL_HANDLES.write() {
        if logical {
            guard.insert(handle.buffer_id);
        } else {
            guard.remove(&handle.buffer_id);
        }
    }
}

/// Convenience helper for clearing logical annotations explicitly.
pub fn clear_handle_logical(handle: &GpuTensorHandle) {
    set_handle_logical(handle, false);
}

/// Returns true when the supplied handle has been marked as logical.
pub fn handle_is_logical(handle: &GpuTensorHandle) -> bool {
    LOGICAL_HANDLES
        .read()
        .map(|guard| guard.contains(&handle.buffer_id))
        .unwrap_or(false)
}

#[derive(Debug, Clone, PartialEq, Serialize, Deserialize)]
pub struct GpuTensorHandle {
    pub shape: Vec<usize>,
    pub device_id: u32,
    pub buffer_id: u64,
}

#[derive(Debug, Clone, PartialEq, Serialize, Deserialize)]
pub struct ApiDeviceInfo {
    pub device_id: u32,
    pub name: String,
    pub vendor: String,
    pub memory_bytes: Option<u64>,
    pub backend: Option<String>,
}

#[derive(Debug, Clone, PartialEq, Serialize, Deserialize)]
pub struct ReduceDimResult {
    pub values: GpuTensorHandle,
    pub indices: GpuTensorHandle,
}

#[derive(Debug, Clone, PartialEq, Serialize, Deserialize)]
pub struct ProviderCumminResult {
    pub values: GpuTensorHandle,
    pub indices: GpuTensorHandle,
}

/// Result payload returned by provider-side `cummax` scans.
///
/// Alias of [`ProviderCumminResult`] because both operations return the same pair of tensors
/// (running values and MATLAB-compatible indices).
pub type ProviderCummaxResult = ProviderCumminResult;

#[derive(Debug, Clone, Copy, PartialEq, Eq, Serialize, Deserialize)]
pub enum PagefunOp {
    Mtimes,
}

#[derive(Debug, Clone, PartialEq, Serialize, Deserialize)]
pub struct PagefunRequest {
    pub op: PagefunOp,
    pub inputs: Vec<GpuTensorHandle>,
    pub output_shape: Vec<usize>,
    pub page_dims: Vec<usize>,
    pub input_page_dims: Vec<Vec<usize>>,
}

#[derive(Debug, Clone, Copy, PartialEq, Eq, Serialize, Deserialize)]
pub enum FindDirection {
    First,
    Last,
}

#[derive(Debug, Clone, PartialEq, Serialize, Deserialize)]
pub struct ProviderFindResult {
    pub linear: GpuTensorHandle,
    pub rows: GpuTensorHandle,
    pub cols: GpuTensorHandle,
    pub values: Option<GpuTensorHandle>,
}

#[derive(Debug, Clone, Copy, PartialEq, Eq, Serialize, Deserialize)]
pub struct ProviderBandwidth {
    pub lower: u32,
    pub upper: u32,
}

#[derive(Debug, Clone, Copy, PartialEq, Eq, Serialize, Deserialize)]
pub enum ProviderSymmetryKind {
    Symmetric,
    Skew,
}

#[derive(Debug, Clone, Copy, PartialEq, Eq, Serialize, Deserialize)]
pub enum ProviderHermitianKind {
    Hermitian,
    Skew,
}

#[derive(Debug, Clone, PartialEq, Serialize, Deserialize)]
pub struct ProviderLuResult {
    pub combined: GpuTensorHandle,
    pub lower: GpuTensorHandle,
    pub upper: GpuTensorHandle,
    pub perm_matrix: GpuTensorHandle,
    pub perm_vector: GpuTensorHandle,
}

#[derive(Debug, Clone, PartialEq, Serialize, Deserialize)]
pub struct ProviderCholResult {
    pub factor: GpuTensorHandle,
    /// MATLAB-compatible failure index (0 indicates success).
    pub info: u32,
}

#[derive(Debug, Clone, PartialEq, Serialize, Deserialize)]
pub struct ProviderQrResult {
    pub q: GpuTensorHandle,
    pub r: GpuTensorHandle,
    pub perm_matrix: GpuTensorHandle,
    pub perm_vector: GpuTensorHandle,
}

#[derive(Debug, Clone, Copy, PartialEq, Serialize, Deserialize)]
pub struct ProviderLinsolveOptions {
    pub lower: bool,
    pub upper: bool,
    pub rectangular: bool,
    pub transposed: bool,
    pub conjugate: bool,
    pub symmetric: bool,
    pub posdef: bool,
    pub rcond: Option<f64>,
}

impl Default for ProviderLinsolveOptions {
    fn default() -> Self {
        Self {
            lower: false,
            upper: false,
            rectangular: false,
            transposed: false,
            conjugate: false,
            symmetric: false,
            posdef: false,
            rcond: None,
        }
    }
}

#[derive(Debug, Clone, PartialEq, Serialize, Deserialize)]
pub struct ProviderLinsolveResult {
    pub solution: GpuTensorHandle,
    pub reciprocal_condition: f64,
}

#[derive(Debug, Clone, Copy, PartialEq, Serialize, Deserialize)]
pub struct ProviderPinvOptions {
    pub tolerance: Option<f64>,
}

impl Default for ProviderPinvOptions {
    fn default() -> Self {
        Self { tolerance: None }
    }
}

#[derive(Debug, Clone, Copy, Default, PartialEq, Eq, Serialize, Deserialize)]
pub struct ProviderInvOptions {}

/// Supported norm specifications for the `cond` builtin.
#[derive(Debug, Clone, Copy, PartialEq, Eq, Serialize, Deserialize)]
pub enum ProviderCondNorm {
    Two,
    One,
    Inf,
    Fro,
}

/// Supported norm orders for the `norm` builtin.
#[derive(Debug, Clone, Copy, PartialEq, Serialize, Deserialize)]
pub enum ProviderNormOrder {
    Two,
    One,
    Inf,
    NegInf,
    Zero,
    Fro,
    Nuc,
    P(f64),
}

#[derive(Debug, Clone, PartialEq, Serialize, Deserialize)]
pub struct ProviderEigResult {
    pub eigenvalues: GpuTensorHandle,
    pub diagonal: GpuTensorHandle,
    pub right: GpuTensorHandle,
    pub left: Option<GpuTensorHandle>,
}

#[derive(Debug, Clone, Copy, PartialEq, Eq, Serialize, Deserialize)]
pub enum ProviderQrPivot {
    Matrix,
    Vector,
}

#[derive(Debug, Clone, Copy, PartialEq, Eq, Serialize, Deserialize)]
pub struct ProviderQrOptions {
    pub economy: bool,
    pub pivot: ProviderQrPivot,
}

impl Default for ProviderQrOptions {
    fn default() -> Self {
        Self {
            economy: false,
            pivot: ProviderQrPivot::Matrix,
        }
    }
}

#[derive(Debug, Clone, Copy, PartialEq, Eq, Serialize, Deserialize)]
pub enum ProviderPrecision {
    F32,
    F64,
}

<<<<<<< HEAD
/// Normalisation mode for correlation coefficients.
#[derive(Debug, Clone, Copy, PartialEq, Eq, Serialize, Deserialize)]
pub enum CorrcoefNormalization {
    Unbiased,
    Biased,
}

/// Row-selection strategy for correlation coefficients.
#[derive(Debug, Clone, Copy, PartialEq, Eq, Serialize, Deserialize)]
pub enum CorrcoefRows {
    All,
    Complete,
    Pairwise,
}

/// Options controlling provider-backed correlation coefficient computation.
#[derive(Debug, Clone, Copy, PartialEq, Eq, Serialize, Deserialize)]
pub struct CorrcoefOptions {
    pub normalization: CorrcoefNormalization,
    pub rows: CorrcoefRows,
}

impl Default for CorrcoefOptions {
    fn default() -> Self {
        Self {
            normalization: CorrcoefNormalization::Unbiased,
            rows: CorrcoefRows::All,
        }
    }
}

/// Normalisation mode used by covariance computations.
#[derive(Debug, Clone, Copy, PartialEq, Eq, Serialize, Deserialize)]
pub enum CovNormalization {
    Unbiased,
    Biased,
}

/// Row handling strategy for covariance computations.
#[derive(Debug, Clone, Copy, PartialEq, Eq, Serialize, Deserialize)]
pub enum CovRows {
    All,
    OmitRows,
    PartialRows,
}

/// Options controlling provider-backed covariance computation.
#[derive(Debug, Clone, Copy, PartialEq, Eq, Serialize, Deserialize)]
pub struct CovarianceOptions {
    pub normalization: CovNormalization,
    pub rows: CovRows,
    pub has_weight_vector: bool,
}

impl Default for CovarianceOptions {
    fn default() -> Self {
        Self {
            normalization: CovNormalization::Unbiased,
            rows: CovRows::All,
            has_weight_vector: false,
        }
    }
=======
/// Normalization strategy used by provider-backed standard deviation reductions.
#[derive(Debug, Clone, Copy, PartialEq, Eq, Serialize, Deserialize)]
pub enum ProviderStdNormalization {
    Sample,
    Population,
}

/// NaN handling mode for provider-backed reductions.
#[derive(Debug, Clone, Copy, PartialEq, Eq, Serialize, Deserialize)]
pub enum ProviderNanMode {
    Include,
    Omit,
}

/// Direction used when computing prefix sums on the device.
#[derive(Debug, Clone, Copy, PartialEq, Eq, Serialize, Deserialize)]
pub enum ProviderScanDirection {
    Forward,
    Reverse,
>>>>>>> 31ab3ed4
}

/// Sort direction used by acceleration providers.
#[derive(Debug, Clone, Copy, PartialEq, Eq, Serialize, Deserialize)]
pub enum SortOrder {
    Ascend,
    Descend,
}

/// Comparison strategy applied during sorting.
#[derive(Debug, Clone, Copy, PartialEq, Eq, Serialize, Deserialize)]
pub enum SortComparison {
    Auto,
    Real,
    Abs,
}

/// Host-resident outputs returned by provider-backed sort operations.
#[derive(Debug, Clone, PartialEq, Serialize, Deserialize)]
pub struct SortResult {
    pub values: HostTensorOwned,
    pub indices: HostTensorOwned,
}

#[derive(Debug, Clone, PartialEq, Serialize, Deserialize)]
pub struct SortRowsColumnSpec {
    pub index: usize,
    pub order: SortOrder,
}

/// Ordering applied by provider-backed `unique` operations.
#[derive(Debug, Clone, Copy, PartialEq, Eq, Serialize, Deserialize)]
pub enum UniqueOrder {
    Sorted,
    Stable,
}

/// Occurrence selection for provider-backed `unique` operations.
#[derive(Debug, Clone, Copy, PartialEq, Eq, Serialize, Deserialize)]
pub enum UniqueOccurrence {
    First,
    Last,
}

/// Options controlling provider-backed `unique` operations.
#[derive(Debug, Clone, PartialEq, Eq, Serialize, Deserialize)]
pub struct UniqueOptions {
    pub rows: bool,
    pub order: UniqueOrder,
    pub occurrence: UniqueOccurrence,
}

/// Host-resident outputs returned by provider-backed `unique` operations.
#[derive(Debug, Clone, PartialEq, Serialize, Deserialize)]
pub struct UniqueResult {
    pub values: HostTensorOwned,
    pub ia: HostTensorOwned,
    pub ic: HostTensorOwned,
}

/// Ordering applied by provider-backed `union` operations.
#[derive(Debug, Clone, Copy, PartialEq, Eq, Serialize, Deserialize)]
pub enum UnionOrder {
    Sorted,
    Stable,
}

/// Options controlling provider-backed `union` operations.
#[derive(Debug, Clone, PartialEq, Eq, Serialize, Deserialize)]
pub struct UnionOptions {
    pub rows: bool,
    pub order: UnionOrder,
}

/// Host-resident outputs returned by provider-backed `union` operations.
#[derive(Debug, Clone, PartialEq, Serialize, Deserialize)]
pub struct UnionResult {
    pub values: HostTensorOwned,
    pub ia: HostTensorOwned,
    pub ib: HostTensorOwned,
}

/// Parameterisation of 2-D filters generated by `fspecial`.
#[derive(Debug, Clone, PartialEq, Serialize, Deserialize)]
pub enum FspecialFilter {
    Average {
        rows: u32,
        cols: u32,
    },
    Disk {
        radius: f64,
        size: u32,
    },
    Gaussian {
        rows: u32,
        cols: u32,
        sigma: f64,
    },
    Laplacian {
        alpha: f64,
    },
    Log {
        rows: u32,
        cols: u32,
        sigma: f64,
    },
    Motion {
        length: u32,
        kernel_size: u32,
        angle_degrees: f64,
        oversample: u32,
    },
    Prewitt,
    Sobel,
    Unsharp {
        alpha: f64,
    },
}

/// Request dispatched to acceleration providers for `fspecial` kernels.
#[derive(Debug, Clone, PartialEq, Serialize, Deserialize)]
pub struct FspecialRequest {
    pub filter: FspecialFilter,
}

/// Padding strategy used by `imfilter`.
#[derive(Debug, Clone, Copy, PartialEq, Eq, Serialize, Deserialize)]
pub enum ImfilterPadding {
    Constant,
    Replicate,
    Symmetric,
    Circular,
}

/// Output sizing mode used by `imfilter`.
#[derive(Debug, Clone, Copy, PartialEq, Eq, Serialize, Deserialize)]
pub enum ImfilterShape {
    Same,
    Full,
    Valid,
}

/// Correlation vs convolution behaviour for `imfilter`.
#[derive(Debug, Clone, Copy, PartialEq, Eq, Serialize, Deserialize)]
pub enum ImfilterMode {
    Correlation,
    Convolution,
}

/// Options supplied to acceleration providers for `imfilter`.
#[derive(Debug, Clone, PartialEq, Serialize, Deserialize)]
pub struct ImfilterOptions {
    pub padding: ImfilterPadding,
    pub constant_value: f64,
    pub shape: ImfilterShape,
    pub mode: ImfilterMode,
}

impl Default for ImfilterOptions {
    fn default() -> Self {
        Self {
            padding: ImfilterPadding::Constant,
            constant_value: 0.0,
            shape: ImfilterShape::Same,
            mode: ImfilterMode::Correlation,
        }
    }
}

/// Ordering applied by provider-backed `setdiff` operations.
#[derive(Debug, Clone, Copy, PartialEq, Eq, Serialize, Deserialize)]
pub enum SetdiffOrder {
    Sorted,
    Stable,
}

/// Options controlling provider-backed `setdiff` operations.
#[derive(Debug, Clone, PartialEq, Eq, Serialize, Deserialize)]
pub struct SetdiffOptions {
    pub rows: bool,
    pub order: SetdiffOrder,
}

/// Host-resident outputs returned by provider-backed `setdiff` operations.
#[derive(Debug, Clone, PartialEq, Serialize, Deserialize)]
pub struct SetdiffResult {
    pub values: HostTensorOwned,
    pub ia: HostTensorOwned,
}

/// Options controlling provider-backed `ismember` operations.
#[derive(Debug, Clone, PartialEq, Eq, Serialize, Deserialize)]
pub struct IsMemberOptions {
    pub rows: bool,
}

/// Host-resident logical output returned by providers.
#[derive(Debug, Clone, PartialEq, Serialize, Deserialize)]
pub struct HostLogicalOwned {
    pub data: Vec<u8>,
    pub shape: Vec<usize>,
}

/// Host-resident outputs returned by provider-backed `ismember` operations.
#[derive(Debug, Clone, PartialEq, Serialize, Deserialize)]
pub struct IsMemberResult {
    pub mask: HostLogicalOwned,
    pub loc: HostTensorOwned,
}

#[derive(Debug, Clone, Copy, PartialEq, Eq, Serialize, Deserialize)]
pub enum ProviderConvMode {
    Full,
    Same,
    Valid,
}

#[derive(Debug, Clone, Copy, PartialEq, Eq, Serialize, Deserialize)]
pub enum ProviderConvOrientation {
    Row,
    Column,
}

#[derive(Debug, Clone, Copy, PartialEq, Eq, Serialize, Deserialize)]
pub struct ProviderConv1dOptions {
    pub mode: ProviderConvMode,
    pub orientation: ProviderConvOrientation,
}

#[derive(Debug, Clone, PartialEq, Serialize, Deserialize)]
pub struct ProviderIirFilterOptions {
    /// Zero-based dimension along which filtering should be applied.
    pub dim: usize,
    /// Optional initial conditions (state vector) residing on the device.
    pub zi: Option<GpuTensorHandle>,
}

#[derive(Debug, Clone, PartialEq, Serialize, Deserialize)]
pub struct ProviderIirFilterResult {
    /// Filtered output tensor, matching the input signal shape.
    pub output: GpuTensorHandle,
    /// Final conditions for the filter state (same shape as the requested `zi` layout).
    pub final_state: Option<GpuTensorHandle>,
}

/// Device/provider interface that backends implement and register into the runtime layer
pub trait AccelProvider: Send + Sync {
    fn upload(&self, host: &crate::HostTensorView) -> anyhow::Result<GpuTensorHandle>;
    fn download(&self, h: &GpuTensorHandle) -> anyhow::Result<crate::HostTensorOwned>;
    fn free(&self, h: &GpuTensorHandle) -> anyhow::Result<()>;
    fn device_info(&self) -> String;

    /// Structured device information (optional to override). Default adapts from `device_info()`.
    fn device_info_struct(&self) -> ApiDeviceInfo {
        ApiDeviceInfo {
            device_id: 0,
            name: self.device_info(),
            vendor: String::new(),
            memory_bytes: None,
            backend: None,
        }
    }

    fn precision(&self) -> ProviderPrecision {
        ProviderPrecision::F64
    }

    /// Allocate a zero-initialised tensor with the provided shape on the device.
    fn zeros(&self, _shape: &[usize]) -> anyhow::Result<GpuTensorHandle> {
        Err(anyhow::anyhow!("zeros not supported by provider"))
    }

    /// Allocate a one-initialised tensor with the provided shape on the device.
    fn ones(&self, _shape: &[usize]) -> anyhow::Result<GpuTensorHandle> {
        Err(anyhow::anyhow!("ones not supported by provider"))
    }

    /// Allocate a zero-initialised tensor matching the prototype tensor.
    fn zeros_like(&self, prototype: &GpuTensorHandle) -> anyhow::Result<GpuTensorHandle> {
        self.zeros(&prototype.shape)
    }

    /// Allocate a tensor filled with a constant value on the device.
    fn fill(&self, shape: &[usize], value: f64) -> anyhow::Result<GpuTensorHandle> {
        if value == 0.0 {
            return self.zeros(shape);
        }
        if let Ok(base) = self.zeros(shape) {
            match self.scalar_add(&base, value) {
                Ok(out) => {
                    let _ = self.free(&base);
                    return Ok(out);
                }
                Err(_) => {
                    let _ = self.free(&base);
                }
            }
        }
        let len: usize = shape.iter().copied().product();
        let data = vec![value; len];
        let view = HostTensorView { data: &data, shape };
        self.upload(&view)
    }

    /// Allocate a tensor filled with a constant value, matching a prototype's residency.
    fn fill_like(
        &self,
        prototype: &GpuTensorHandle,
        value: f64,
    ) -> anyhow::Result<GpuTensorHandle> {
        if value == 0.0 {
            return self.zeros_like(prototype);
        }
        if let Ok(base) = self.zeros_like(prototype) {
            match self.scalar_add(&base, value) {
                Ok(out) => {
                    let _ = self.free(&base);
                    return Ok(out);
                }
                Err(_) => {
                    let _ = self.free(&base);
                }
            }
        }
        self.fill(&prototype.shape, value)
    }

    /// Allocate a one-initialised tensor matching the prototype tensor.
    fn ones_like(&self, prototype: &GpuTensorHandle) -> anyhow::Result<GpuTensorHandle> {
        self.ones(&prototype.shape)
    }

    /// Allocate an identity tensor with ones along the leading diagonal of the first two axes.
    fn eye(&self, _shape: &[usize]) -> anyhow::Result<GpuTensorHandle> {
        Err(anyhow::anyhow!("eye not supported by provider"))
    }

    /// Allocate an identity tensor matching the prototype tensor's shape.
    fn eye_like(&self, prototype: &GpuTensorHandle) -> anyhow::Result<GpuTensorHandle> {
        self.eye(&prototype.shape)
    }

    /// Construct a diagonal matrix from a vector-like tensor. `offset` matches MATLAB semantics.
    fn diag_from_vector(
        &self,
        _vector: &GpuTensorHandle,
        _offset: isize,
    ) -> anyhow::Result<GpuTensorHandle> {
        Err(anyhow::anyhow!(
            "diag_from_vector not supported by provider"
        ))
    }

    /// Extract a diagonal from a matrix-like tensor. The result is always a column vector.
    fn diag_extract(
        &self,
        _matrix: &GpuTensorHandle,
        _offset: isize,
    ) -> anyhow::Result<GpuTensorHandle> {
        Err(anyhow::anyhow!("diag_extract not supported by provider"))
    }

    /// Apply a lower-triangular mask to the first two dimensions of a tensor.
    fn tril(&self, _matrix: &GpuTensorHandle, _offset: isize) -> anyhow::Result<GpuTensorHandle> {
        Err(anyhow!("tril not supported by provider"))
    }

    /// Apply an upper-triangular mask to the first two dimensions of a tensor.
    fn triu(&self, _matrix: &GpuTensorHandle, _offset: isize) -> anyhow::Result<GpuTensorHandle> {
        Err(anyhow!("triu not supported by provider"))
    }

    /// Allocate a tensor filled with random values drawn from U(0, 1).
    fn random_uniform(&self, _shape: &[usize]) -> anyhow::Result<GpuTensorHandle> {
        Err(anyhow::anyhow!("random_uniform not supported by provider"))
    }

    /// Allocate a tensor filled with random values matching the prototype shape.
    fn random_uniform_like(&self, prototype: &GpuTensorHandle) -> anyhow::Result<GpuTensorHandle> {
        self.random_uniform(&prototype.shape)
    }

    /// Allocate a tensor filled with standard normal (mean 0, stddev 1) random values.
    fn random_normal(&self, _shape: &[usize]) -> anyhow::Result<GpuTensorHandle> {
        Err(anyhow::anyhow!("random_normal not supported by provider"))
    }

    /// Allocate a tensor of standard normal values matching a prototype's shape.
    fn random_normal_like(&self, prototype: &GpuTensorHandle) -> anyhow::Result<GpuTensorHandle> {
        self.random_normal(&prototype.shape)
    }

    /// Set the provider RNG state to align with the host RNG.
    fn set_rng_state(&self, _state: u64) -> anyhow::Result<()> {
        Err(anyhow::anyhow!("set_rng_state not supported by provider"))
    }

    /// Generate a 2-D correlation kernel matching MATLAB's `fspecial` builtin.
    fn fspecial(&self, _request: &FspecialRequest) -> anyhow::Result<GpuTensorHandle> {
        Err(anyhow::anyhow!("fspecial not supported by provider"))
    }

    /// Apply an N-D correlation/convolution with padding semantics matching MATLAB's `imfilter`.
    fn imfilter(
        &self,
        _image: &GpuTensorHandle,
        _kernel: &GpuTensorHandle,
        _options: &ImfilterOptions,
    ) -> anyhow::Result<GpuTensorHandle> {
        Err(anyhow::anyhow!("imfilter not supported by provider"))
    }

    /// Allocate a tensor filled with random integers over an inclusive range.
    fn random_integer_range(
        &self,
        _lower: i64,
        _upper: i64,
        _shape: &[usize],
    ) -> anyhow::Result<GpuTensorHandle> {
        Err(anyhow::anyhow!(
            "random_integer_range not supported by provider"
        ))
    }

    /// Allocate a random integer tensor matching the prototype shape.
    fn random_integer_like(
        &self,
        prototype: &GpuTensorHandle,
        lower: i64,
        upper: i64,
    ) -> anyhow::Result<GpuTensorHandle> {
        self.random_integer_range(lower, upper, &prototype.shape)
    }

    /// Allocate a random permutation of 1..=n, returning the first k elements.
    fn random_permutation(&self, _n: usize, _k: usize) -> anyhow::Result<GpuTensorHandle> {
        Err(anyhow!("random_permutation not supported by provider"))
    }

    /// Allocate a random permutation matching the prototype residency.
    fn random_permutation_like(
        &self,
        _prototype: &GpuTensorHandle,
        n: usize,
        k: usize,
    ) -> anyhow::Result<GpuTensorHandle> {
        self.random_permutation(n, k)
    }

    /// Compute a covariance matrix across the columns of `matrix`.
    fn covariance(
        &self,
        _matrix: &GpuTensorHandle,
        _second: Option<&GpuTensorHandle>,
        _weights: Option<&GpuTensorHandle>,
        _options: &CovarianceOptions,
    ) -> anyhow::Result<GpuTensorHandle> {
        Err(anyhow::anyhow!("covariance not supported by provider"))
    }

    /// Compute a correlation coefficient matrix across the columns of `matrix`.
    fn corrcoef(
        &self,
        _matrix: &GpuTensorHandle,
        _options: &CorrcoefOptions,
    ) -> anyhow::Result<GpuTensorHandle> {
        Err(anyhow::anyhow!("corrcoef not supported by provider"))
    }

    // Optional operator hooks (default to unsupported)
    fn linspace(&self, _start: f64, _stop: f64, _count: usize) -> anyhow::Result<GpuTensorHandle> {
        Err(anyhow::anyhow!("linspace not supported by provider"))
    }
    fn elem_add(
        &self,
        _a: &GpuTensorHandle,
        _b: &GpuTensorHandle,
    ) -> anyhow::Result<GpuTensorHandle> {
        Err(anyhow::anyhow!("elem_add not supported by provider"))
    }
    fn elem_mul(
        &self,
        _a: &GpuTensorHandle,
        _b: &GpuTensorHandle,
    ) -> anyhow::Result<GpuTensorHandle> {
        Err(anyhow::anyhow!("elem_mul not supported by provider"))
    }
    fn elem_sub(
        &self,
        _a: &GpuTensorHandle,
        _b: &GpuTensorHandle,
    ) -> anyhow::Result<GpuTensorHandle> {
        Err(anyhow::anyhow!("elem_sub not supported by provider"))
    }
    fn elem_div(
        &self,
        _a: &GpuTensorHandle,
        _b: &GpuTensorHandle,
    ) -> anyhow::Result<GpuTensorHandle> {
        Err(anyhow::anyhow!("elem_div not supported by provider"))
    }
<<<<<<< HEAD
    fn elem_ge(
=======
    fn elem_hypot(
>>>>>>> 31ab3ed4
        &self,
        _a: &GpuTensorHandle,
        _b: &GpuTensorHandle,
    ) -> anyhow::Result<GpuTensorHandle> {
<<<<<<< HEAD
        Err(anyhow::anyhow!("elem_ge not supported by provider"))
    }
    fn elem_le(
        &self,
        _a: &GpuTensorHandle,
        _b: &GpuTensorHandle,
    ) -> anyhow::Result<GpuTensorHandle> {
        Err(anyhow::anyhow!("elem_le not supported by provider"))
    }
    fn elem_lt(
        &self,
        _a: &GpuTensorHandle,
        _b: &GpuTensorHandle,
    ) -> anyhow::Result<GpuTensorHandle> {
        Err(anyhow::anyhow!("elem_lt not supported by provider"))
    }
    fn elem_gt(
        &self,
        _a: &GpuTensorHandle,
        _b: &GpuTensorHandle,
    ) -> anyhow::Result<GpuTensorHandle> {
        Err(anyhow::anyhow!("elem_gt not supported by provider"))
    }
    fn elem_eq(
        &self,
        _a: &GpuTensorHandle,
        _b: &GpuTensorHandle,
    ) -> anyhow::Result<GpuTensorHandle> {
        Err(anyhow::anyhow!("elem_eq not supported by provider"))
    }
    fn elem_ne(
        &self,
        _a: &GpuTensorHandle,
        _b: &GpuTensorHandle,
    ) -> anyhow::Result<GpuTensorHandle> {
        Err(anyhow::anyhow!("elem_ne not supported by provider"))
    }
    fn logical_and(
        &self,
        _a: &GpuTensorHandle,
        _b: &GpuTensorHandle,
    ) -> anyhow::Result<GpuTensorHandle> {
        Err(anyhow::anyhow!("logical_and not supported by provider"))
    }
    fn logical_or(
        &self,
        _a: &GpuTensorHandle,
        _b: &GpuTensorHandle,
    ) -> anyhow::Result<GpuTensorHandle> {
        Err(anyhow::anyhow!("logical_or not supported by provider"))
    }
    fn logical_xor(
        &self,
        _a: &GpuTensorHandle,
        _b: &GpuTensorHandle,
    ) -> anyhow::Result<GpuTensorHandle> {
        Err(anyhow::anyhow!("logical_xor not supported by provider"))
    }
    fn logical_not(&self, _a: &GpuTensorHandle) -> anyhow::Result<GpuTensorHandle> {
        Err(anyhow::anyhow!("logical_not not supported by provider"))
    }
    fn logical_islogical(&self, a: &GpuTensorHandle) -> anyhow::Result<bool> {
        Ok(handle_is_logical(a))
    }
    fn logical_isreal(&self, _a: &GpuTensorHandle) -> anyhow::Result<bool> {
        Err(anyhow::anyhow!("logical_isreal not supported by provider"))
    }
    fn logical_isfinite(&self, _a: &GpuTensorHandle) -> anyhow::Result<GpuTensorHandle> {
        Err(anyhow::anyhow!(
            "logical_isfinite not supported by provider"
        ))
    }
    fn logical_isnan(&self, _a: &GpuTensorHandle) -> anyhow::Result<GpuTensorHandle> {
        Err(anyhow::anyhow!("logical_isnan not supported by provider"))
    }
    fn logical_isinf(&self, _a: &GpuTensorHandle) -> anyhow::Result<GpuTensorHandle> {
        Err(anyhow::anyhow!("logical_isinf not supported by provider"))
=======
        Err(anyhow::anyhow!("elem_hypot not supported by provider"))
>>>>>>> 31ab3ed4
    }
    // Unary elementwise operations (optional)
    fn unary_sin(&self, _a: &GpuTensorHandle) -> anyhow::Result<GpuTensorHandle> {
        Err(anyhow::anyhow!("unary_sin not supported by provider"))
    }
    fn unary_ceil(&self, _a: &GpuTensorHandle) -> anyhow::Result<GpuTensorHandle> {
        Err(anyhow::anyhow!("unary_ceil not supported by provider"))
    }
    fn unary_floor(&self, _a: &GpuTensorHandle) -> anyhow::Result<GpuTensorHandle> {
        Err(anyhow::anyhow!("unary_floor not supported by provider"))
    }
    fn unary_round(&self, _a: &GpuTensorHandle) -> anyhow::Result<GpuTensorHandle> {
        Err(anyhow::anyhow!("unary_round not supported by provider"))
    }
    fn unary_fix(&self, _a: &GpuTensorHandle) -> anyhow::Result<GpuTensorHandle> {
        Err(anyhow::anyhow!("unary_fix not supported by provider"))
    }
    fn unary_cos(&self, _a: &GpuTensorHandle) -> anyhow::Result<GpuTensorHandle> {
        Err(anyhow::anyhow!("unary_cos not supported by provider"))
    }
    fn unary_angle(&self, _a: &GpuTensorHandle) -> anyhow::Result<GpuTensorHandle> {
        Err(anyhow::anyhow!("unary_angle not supported by provider"))
    }
    fn unary_imag(&self, _a: &GpuTensorHandle) -> anyhow::Result<GpuTensorHandle> {
        Err(anyhow::anyhow!("unary_imag not supported by provider"))
    }
    fn unary_real(&self, _a: &GpuTensorHandle) -> anyhow::Result<GpuTensorHandle> {
        Err(anyhow::anyhow!("unary_real not supported by provider"))
    }
    fn unary_conj(&self, _a: &GpuTensorHandle) -> anyhow::Result<GpuTensorHandle> {
        Err(anyhow::anyhow!("unary_conj not supported by provider"))
    }
    fn unary_abs(&self, _a: &GpuTensorHandle) -> anyhow::Result<GpuTensorHandle> {
        Err(anyhow::anyhow!("unary_abs not supported by provider"))
    }
    fn unary_sign(&self, _a: &GpuTensorHandle) -> anyhow::Result<GpuTensorHandle> {
        Err(anyhow::anyhow!("unary_sign not supported by provider"))
    }
    fn unary_exp(&self, _a: &GpuTensorHandle) -> anyhow::Result<GpuTensorHandle> {
        Err(anyhow::anyhow!("unary_exp not supported by provider"))
    }
    fn unary_expm1(&self, _a: &GpuTensorHandle) -> anyhow::Result<GpuTensorHandle> {
        Err(anyhow::anyhow!("unary_expm1 not supported by provider"))
    }
    fn unary_log(&self, _a: &GpuTensorHandle) -> anyhow::Result<GpuTensorHandle> {
        Err(anyhow::anyhow!("unary_log not supported by provider"))
    }
    fn unary_log2(&self, _a: &GpuTensorHandle) -> anyhow::Result<GpuTensorHandle> {
        Err(anyhow::anyhow!("unary_log2 not supported by provider"))
    }
    fn unary_log10(&self, _a: &GpuTensorHandle) -> anyhow::Result<GpuTensorHandle> {
        Err(anyhow::anyhow!("unary_log10 not supported by provider"))
    }
    fn unary_log1p(&self, _a: &GpuTensorHandle) -> anyhow::Result<GpuTensorHandle> {
        Err(anyhow::anyhow!("unary_log1p not supported by provider"))
    }
    fn unary_sqrt(&self, _a: &GpuTensorHandle) -> anyhow::Result<GpuTensorHandle> {
        Err(anyhow::anyhow!("unary_sqrt not supported by provider"))
    }
    fn unary_pow2(&self, _a: &GpuTensorHandle) -> anyhow::Result<GpuTensorHandle> {
        Err(anyhow::anyhow!("unary_pow2 not supported by provider"))
    }
    fn pow2_scale(
        &self,
        _mantissa: &GpuTensorHandle,
        _exponent: &GpuTensorHandle,
    ) -> anyhow::Result<GpuTensorHandle> {
        Err(anyhow::anyhow!("pow2_scale not supported by provider"))
    }
    // Left-scalar operations (broadcast with scalar on the left)
    fn scalar_rsub(&self, _a: &GpuTensorHandle, _scalar: f64) -> anyhow::Result<GpuTensorHandle> {
        Err(anyhow::anyhow!("scalar_rsub not supported by provider"))
    }
    fn scalar_rdiv(&self, _a: &GpuTensorHandle, _scalar: f64) -> anyhow::Result<GpuTensorHandle> {
        Err(anyhow::anyhow!("scalar_rdiv not supported by provider"))
    }
    // Scalar operations: apply op with scalar right-hand side (broadcast over a)
    fn scalar_add(&self, _a: &GpuTensorHandle, _scalar: f64) -> anyhow::Result<GpuTensorHandle> {
        Err(anyhow::anyhow!("scalar_add not supported by provider"))
    }
    fn scalar_sub(&self, _a: &GpuTensorHandle, _scalar: f64) -> anyhow::Result<GpuTensorHandle> {
        Err(anyhow::anyhow!("scalar_sub not supported by provider"))
    }
    fn scalar_mul(&self, _a: &GpuTensorHandle, _scalar: f64) -> anyhow::Result<GpuTensorHandle> {
        Err(anyhow::anyhow!("scalar_mul not supported by provider"))
    }
    fn scalar_div(&self, _a: &GpuTensorHandle, _scalar: f64) -> anyhow::Result<GpuTensorHandle> {
        Err(anyhow::anyhow!("scalar_div not supported by provider"))
    }
    fn sort_dim(
        &self,
        _a: &GpuTensorHandle,
        _dim: usize,
        _order: SortOrder,
        _comparison: SortComparison,
    ) -> anyhow::Result<SortResult> {
        Err(anyhow::anyhow!("sort_dim not supported by provider"))
    }
    fn sort_rows(
        &self,
        _a: &GpuTensorHandle,
        _columns: &[SortRowsColumnSpec],
        _comparison: SortComparison,
    ) -> anyhow::Result<SortResult> {
        Err(anyhow::anyhow!("sort_rows not supported by provider"))
    }
    fn matmul(
        &self,
        _a: &GpuTensorHandle,
        _b: &GpuTensorHandle,
    ) -> anyhow::Result<GpuTensorHandle> {
        Err(anyhow::anyhow!("matmul not supported by provider"))
    }
<<<<<<< HEAD
    fn pagefun(&self, _request: &PagefunRequest) -> anyhow::Result<GpuTensorHandle> {
        Err(anyhow::anyhow!("pagefun not supported by provider"))
=======
    fn linsolve(
        &self,
        _lhs: &GpuTensorHandle,
        _rhs: &GpuTensorHandle,
        _options: &ProviderLinsolveOptions,
    ) -> anyhow::Result<ProviderLinsolveResult> {
        Err(anyhow::anyhow!("linsolve not supported by provider"))
    }
    fn inv(
        &self,
        _matrix: &GpuTensorHandle,
        _options: ProviderInvOptions,
    ) -> anyhow::Result<GpuTensorHandle> {
        Err(anyhow::anyhow!("inv not supported by provider"))
    }
    fn pinv(
        &self,
        _matrix: &GpuTensorHandle,
        _options: ProviderPinvOptions,
    ) -> anyhow::Result<GpuTensorHandle> {
        Err(anyhow::anyhow!("pinv not supported by provider"))
    }
    fn cond(
        &self,
        _matrix: &GpuTensorHandle,
        _norm: ProviderCondNorm,
    ) -> anyhow::Result<GpuTensorHandle> {
        Err(anyhow::anyhow!("cond not supported by provider"))
    }
    fn norm(
        &self,
        _tensor: &GpuTensorHandle,
        _order: ProviderNormOrder,
    ) -> anyhow::Result<GpuTensorHandle> {
        Err(anyhow::anyhow!("norm not supported by provider"))
    }
    fn rank(
        &self,
        _matrix: &GpuTensorHandle,
        _tolerance: Option<f64>,
    ) -> anyhow::Result<GpuTensorHandle> {
        Err(anyhow::anyhow!("rank not supported by provider"))
    }
    fn rcond(&self, _matrix: &GpuTensorHandle) -> anyhow::Result<GpuTensorHandle> {
        Err(anyhow::anyhow!("rcond not supported by provider"))
    }
    fn mldivide(
        &self,
        _lhs: &GpuTensorHandle,
        _rhs: &GpuTensorHandle,
    ) -> anyhow::Result<GpuTensorHandle> {
        Err(anyhow::anyhow!("mldivide not supported by provider"))
    }
    fn mrdivide(
        &self,
        _lhs: &GpuTensorHandle,
        _rhs: &GpuTensorHandle,
    ) -> anyhow::Result<GpuTensorHandle> {
        Err(anyhow::anyhow!("mrdivide not supported by provider"))
    }
    fn eig(&self, _a: &GpuTensorHandle, _compute_left: bool) -> anyhow::Result<ProviderEigResult> {
        Err(anyhow::anyhow!("eig not supported by provider"))
    }
    fn lu(&self, _a: &GpuTensorHandle) -> anyhow::Result<ProviderLuResult> {
        Err(anyhow::anyhow!("lu not supported by provider"))
    }

    fn chol(&self, _a: &GpuTensorHandle, _lower: bool) -> anyhow::Result<ProviderCholResult> {
        Err(anyhow::anyhow!("chol not supported by provider"))
    }
    fn qr(
        &self,
        _a: &GpuTensorHandle,
        _options: ProviderQrOptions,
    ) -> anyhow::Result<ProviderQrResult> {
        Err(anyhow::anyhow!("qr not supported by provider"))
>>>>>>> 31ab3ed4
    }
    fn transpose(&self, _a: &GpuTensorHandle) -> anyhow::Result<GpuTensorHandle> {
        Err(anyhow::anyhow!("transpose not supported by provider"))
    }
    fn conv1d(
        &self,
        _signal: &GpuTensorHandle,
        _kernel: &GpuTensorHandle,
        _options: ProviderConv1dOptions,
    ) -> anyhow::Result<GpuTensorHandle> {
        Err(anyhow::anyhow!("conv1d not supported by provider"))
    }
    fn conv2d(
        &self,
        _signal: &GpuTensorHandle,
        _kernel: &GpuTensorHandle,
        _mode: ProviderConvMode,
    ) -> anyhow::Result<GpuTensorHandle> {
        Err(anyhow::anyhow!("conv2d not supported by provider"))
    }
    fn iir_filter(
        &self,
        _b: &GpuTensorHandle,
        _a: &GpuTensorHandle,
        _x: &GpuTensorHandle,
        _options: ProviderIirFilterOptions,
    ) -> anyhow::Result<ProviderIirFilterResult> {
        Err(anyhow::anyhow!("iir_filter not supported by provider"))
    }
    /// Reorder tensor dimensions according to `order`, expressed as zero-based indices.
    fn permute(
        &self,
        _handle: &GpuTensorHandle,
        _order: &[usize],
    ) -> anyhow::Result<GpuTensorHandle> {
        Err(anyhow::anyhow!("permute not supported by provider"))
    }
    fn flip(&self, _handle: &GpuTensorHandle, _axes: &[usize]) -> anyhow::Result<GpuTensorHandle> {
        Err(anyhow::anyhow!("flip not supported by provider"))
    }
    fn circshift(
        &self,
        _handle: &GpuTensorHandle,
        _shifts: &[isize],
    ) -> anyhow::Result<GpuTensorHandle> {
        Err(anyhow::anyhow!("circshift not supported by provider"))
    }
    fn diff_dim(
        &self,
        _handle: &GpuTensorHandle,
        _order: usize,
        _dim: usize,
    ) -> anyhow::Result<GpuTensorHandle> {
        Err(anyhow::anyhow!("diff_dim not supported by provider"))
    }
    /// Perform an in-place FFT along a zero-based dimension, optionally padding/truncating to `len`.
    fn fft_dim(
        &self,
        _handle: &GpuTensorHandle,
        _len: Option<usize>,
        _dim: usize,
    ) -> anyhow::Result<GpuTensorHandle> {
        Err(anyhow::anyhow!("fft_dim not supported by provider"))
    }
    fn ifft_dim(
        &self,
        _handle: &GpuTensorHandle,
        _len: Option<usize>,
        _dim: usize,
    ) -> anyhow::Result<GpuTensorHandle> {
        Err(anyhow::anyhow!("ifft_dim not supported by provider"))
    }
    fn unique(
        &self,
        _handle: &GpuTensorHandle,
        _options: &UniqueOptions,
    ) -> anyhow::Result<UniqueResult> {
        Err(anyhow::anyhow!("unique not supported by provider"))
    }
    fn union(
        &self,
        _a: &GpuTensorHandle,
        _b: &GpuTensorHandle,
        _options: &UnionOptions,
    ) -> anyhow::Result<UnionResult> {
        Err(anyhow::anyhow!("union not supported by provider"))
    }
    fn setdiff(
        &self,
        _a: &GpuTensorHandle,
        _b: &GpuTensorHandle,
        _options: &SetdiffOptions,
    ) -> anyhow::Result<SetdiffResult> {
        Err(anyhow::anyhow!("setdiff not supported by provider"))
    }
    fn ismember(
        &self,
        _a: &GpuTensorHandle,
        _b: &GpuTensorHandle,
        _options: &IsMemberOptions,
    ) -> anyhow::Result<IsMemberResult> {
        Err(anyhow::anyhow!("ismember not supported by provider"))
    }
    fn reshape(
        &self,
        handle: &GpuTensorHandle,
        new_shape: &[usize],
    ) -> anyhow::Result<GpuTensorHandle> {
        let mut updated = handle.clone();
        updated.shape = new_shape.to_vec();
        Ok(updated)
    }
    /// Concatenate the provided tensors along the 1-based dimension `dim`.
    fn cat(&self, _dim: usize, _inputs: &[GpuTensorHandle]) -> anyhow::Result<GpuTensorHandle> {
        Err(anyhow::anyhow!("cat not supported by provider"))
    }
    fn repmat(
        &self,
        _handle: &GpuTensorHandle,
        _reps: &[usize],
    ) -> anyhow::Result<GpuTensorHandle> {
        Err(anyhow::anyhow!("repmat not supported by provider"))
    }
    /// Compute the Kronecker product of two tensors, matching MATLAB semantics.
    fn kron(&self, _a: &GpuTensorHandle, _b: &GpuTensorHandle) -> anyhow::Result<GpuTensorHandle> {
        Err(anyhow::anyhow!("kron not supported by provider"))
    }
    fn reduce_sum(&self, _a: &GpuTensorHandle) -> anyhow::Result<GpuTensorHandle> {
        Err(anyhow::anyhow!("reduce_sum not supported by provider"))
    }
    fn reduce_sum_dim(&self, _a: &GpuTensorHandle, _dim: usize) -> anyhow::Result<GpuTensorHandle> {
        Err(anyhow::anyhow!("reduce_sum_dim not supported by provider"))
    }
    fn reduce_nnz(&self, _a: &GpuTensorHandle) -> anyhow::Result<GpuTensorHandle> {
        Err(anyhow::anyhow!("reduce_nnz not supported by provider"))
    }
    fn reduce_nnz_dim(&self, _a: &GpuTensorHandle, _dim: usize) -> anyhow::Result<GpuTensorHandle> {
        Err(anyhow::anyhow!("reduce_nnz_dim not supported by provider"))
    }
    fn reduce_prod(&self, _a: &GpuTensorHandle) -> anyhow::Result<GpuTensorHandle> {
        Err(anyhow::anyhow!("reduce_prod not supported by provider"))
    }
    fn reduce_prod_dim(
        &self,
        _a: &GpuTensorHandle,
        _dim: usize,
    ) -> anyhow::Result<GpuTensorHandle> {
        Err(anyhow::anyhow!("reduce_prod_dim not supported by provider"))
    }
    fn reduce_mean(&self, _a: &GpuTensorHandle) -> anyhow::Result<GpuTensorHandle> {
        Err(anyhow::anyhow!("reduce_mean not supported by provider"))
    }
    fn reduce_mean_dim(
        &self,
        _a: &GpuTensorHandle,
        _dim: usize,
    ) -> anyhow::Result<GpuTensorHandle> {
        Err(anyhow::anyhow!("reduce_mean_dim not supported by provider"))
    }
    fn reduce_std(
        &self,
        _a: &GpuTensorHandle,
        _normalization: ProviderStdNormalization,
        _nan_mode: ProviderNanMode,
    ) -> anyhow::Result<GpuTensorHandle> {
        Err(anyhow::anyhow!("reduce_std not supported by provider"))
    }
    fn reduce_std_dim(
        &self,
        _a: &GpuTensorHandle,
        _dim: usize,
        _normalization: ProviderStdNormalization,
        _nan_mode: ProviderNanMode,
    ) -> anyhow::Result<GpuTensorHandle> {
        Err(anyhow::anyhow!("reduce_std_dim not supported by provider"))
    }
    fn reduce_any(&self, _a: &GpuTensorHandle, _omit_nan: bool) -> anyhow::Result<GpuTensorHandle> {
        Err(anyhow::anyhow!("reduce_any not supported by provider"))
    }
    fn reduce_any_dim(
        &self,
        _a: &GpuTensorHandle,
        _dim: usize,
        _omit_nan: bool,
    ) -> anyhow::Result<GpuTensorHandle> {
        Err(anyhow::anyhow!("reduce_any_dim not supported by provider"))
    }
    fn reduce_all(&self, _a: &GpuTensorHandle, _omit_nan: bool) -> anyhow::Result<GpuTensorHandle> {
        Err(anyhow::anyhow!("reduce_all not supported by provider"))
    }
    fn reduce_all_dim(
        &self,
        _a: &GpuTensorHandle,
        _dim: usize,
        _omit_nan: bool,
    ) -> anyhow::Result<GpuTensorHandle> {
        Err(anyhow::anyhow!("reduce_all_dim not supported by provider"))
    }
    fn reduce_median(&self, _a: &GpuTensorHandle) -> anyhow::Result<GpuTensorHandle> {
        Err(anyhow::anyhow!("reduce_median not supported by provider"))
    }
    fn reduce_median_dim(
        &self,
        _a: &GpuTensorHandle,
        _dim: usize,
    ) -> anyhow::Result<GpuTensorHandle> {
        Err(anyhow::anyhow!(
            "reduce_median_dim not supported by provider"
        ))
    }
    fn reduce_min(&self, _a: &GpuTensorHandle) -> anyhow::Result<GpuTensorHandle> {
        Err(anyhow::anyhow!("reduce_min not supported by provider"))
    }
    fn reduce_min_dim(&self, _a: &GpuTensorHandle, _dim: usize) -> anyhow::Result<ReduceDimResult> {
        Err(anyhow::anyhow!("reduce_min_dim not supported by provider"))
    }
    fn reduce_max(&self, _a: &GpuTensorHandle) -> anyhow::Result<GpuTensorHandle> {
        Err(anyhow::anyhow!("reduce_max not supported by provider"))
    }
    fn reduce_max_dim(&self, _a: &GpuTensorHandle, _dim: usize) -> anyhow::Result<ReduceDimResult> {
        Err(anyhow::anyhow!("reduce_max_dim not supported by provider"))
    }
    fn cumsum_scan(
        &self,
        _input: &GpuTensorHandle,
        _dim: usize,
        _direction: ProviderScanDirection,
        _nan_mode: ProviderNanMode,
    ) -> anyhow::Result<GpuTensorHandle> {
        Err(anyhow::anyhow!("cumsum_scan not supported by provider"))
    }
    fn cumprod_scan(
        &self,
        _input: &GpuTensorHandle,
        _dim: usize,
        _direction: ProviderScanDirection,
        _nan_mode: ProviderNanMode,
    ) -> anyhow::Result<GpuTensorHandle> {
        Err(anyhow::anyhow!("cumprod_scan not supported by provider"))
    }
    fn cummin_scan(
        &self,
        _input: &GpuTensorHandle,
        _dim: usize,
        _direction: ProviderScanDirection,
        _nan_mode: ProviderNanMode,
    ) -> anyhow::Result<ProviderCumminResult> {
        Err(anyhow::anyhow!("cummin_scan not supported by provider"))
    }
    fn cummax_scan(
        &self,
        _input: &GpuTensorHandle,
        _dim: usize,
        _direction: ProviderScanDirection,
        _nan_mode: ProviderNanMode,
    ) -> anyhow::Result<ProviderCummaxResult> {
        Err(anyhow::anyhow!("cummax_scan not supported by provider"))
    }

    fn find(
        &self,
        _a: &GpuTensorHandle,
        _limit: Option<usize>,
        _direction: FindDirection,
    ) -> anyhow::Result<ProviderFindResult> {
        Err(anyhow::anyhow!("find not supported by provider"))
    }

    fn fused_elementwise(
        &self,
        _shader: &str,
        _inputs: &[GpuTensorHandle],
        _output_shape: &[usize],
        _len: usize,
    ) -> anyhow::Result<GpuTensorHandle> {
        Err(anyhow::anyhow!(
            "fused_elementwise not supported by provider"
        ))
    }

    /// Generic fused reduction entrypoint.
    ///
    /// The shader is expected to implement a column-major reduction across `reduce_len` with
    /// `num_slices` independent slices (e.g., columns). Providers should create a uniform buffer
    /// compatible with the expected `Params/MParams` struct in the shader and dispatch
    /// `num_slices` workgroups with `workgroup_size` threads, or an equivalent strategy.
    fn fused_reduction(
        &self,
        _shader: &str,
        _inputs: &[GpuTensorHandle],
        _output_shape: &[usize],
        _reduce_len: usize,
        _num_slices: usize,
        _workgroup_size: u32,
    ) -> anyhow::Result<GpuTensorHandle> {
        Err(anyhow::anyhow!("fused_reduction not supported by provider"))
    }

    /// Optionally pre-compile commonly used pipelines to amortize first-dispatch costs.
    fn warmup(&self) {}

    /// Returns (cache_hits, cache_misses) for fused pipeline cache, if supported.
    fn fused_cache_counters(&self) -> (u64, u64) {
        (0, 0)
    }

    /// Returns the duration of the last provider warmup in milliseconds, if known.
    fn last_warmup_millis(&self) -> Option<u64> {
        None
    }

    /// Default reduction workgroup size the provider prefers.
    fn default_reduction_workgroup_size(&self) -> u32 {
        256
    }

    /// Threshold above which provider will prefer two-pass reduction.
    fn two_pass_threshold(&self) -> usize {
        1024
    }

    /// Fast-path: write a GPU column in a matrix from a GPU vector, returning a new handle.
    /// Expected: `values.shape == [rows, 1]` (or `[rows]`) and `col_index < cols`.
    fn scatter_column(
        &self,
        _matrix: &GpuTensorHandle,
        _col_index: usize,
        _values: &GpuTensorHandle,
    ) -> anyhow::Result<GpuTensorHandle> {
        Err(anyhow::anyhow!("scatter_column not supported by provider"))
    }

    /// Fast-path: write a GPU row in a matrix from a GPU vector, returning a new handle.
    /// Expected: `values.shape == [1, cols]` (or `[cols]`) and `row_index < rows`.
    fn scatter_row(
        &self,
        _matrix: &GpuTensorHandle,
        _row_index: usize,
        _values: &GpuTensorHandle,
    ) -> anyhow::Result<GpuTensorHandle> {
        Err(anyhow::anyhow!("scatter_row not supported by provider"))
    }

    fn sub2ind(
        &self,
        _dims: &[usize],
        _strides: &[usize],
        _inputs: &[&GpuTensorHandle],
        _scalar_mask: &[bool],
        _len: usize,
        _output_shape: &[usize],
    ) -> anyhow::Result<GpuTensorHandle> {
        Err(anyhow::anyhow!("sub2ind not supported by provider"))
    }

    /// Returns true if the provider offers a device-side `ind2sub` implementation.
    fn supports_ind2sub(&self) -> bool {
        false
    }

    /// Convert linear indices into per-dimension subscripts on the device.
    fn ind2sub(
        &self,
        _dims: &[usize],
        _strides: &[usize],
        _indices: &GpuTensorHandle,
        _total: usize,
        _len: usize,
        _output_shape: &[usize],
    ) -> anyhow::Result<Vec<GpuTensorHandle>> {
        Err(anyhow::anyhow!("ind2sub not supported by provider"))
    }

    /// Determine if a matrix is symmetric (or skew-symmetric) without gathering it to the host.
    fn issymmetric(
        &self,
        _matrix: &GpuTensorHandle,
        _kind: ProviderSymmetryKind,
        _tolerance: f64,
    ) -> anyhow::Result<bool> {
        Err(anyhow::anyhow!(
            "issymmetric predicate not supported by provider"
        ))
    }

    /// Determine if a matrix is Hermitian (or skew-Hermitian) without gathering it to the host.
    fn ishermitian(
        &self,
        _matrix: &GpuTensorHandle,
        _kind: ProviderHermitianKind,
        _tolerance: f64,
    ) -> anyhow::Result<bool> {
        Err(anyhow::anyhow!(
            "ishermitian predicate not supported by provider"
        ))
    }

    /// Inspect the bandwidth of a matrix without gathering it back to the host.
    fn bandwidth(&self, _matrix: &GpuTensorHandle) -> anyhow::Result<ProviderBandwidth> {
        Err(anyhow::anyhow!("bandwidth not supported by provider"))
    }

    /// Compute the symmetric reverse Cuthill-McKee permutation for the matrix.
    ///
    /// Implementations may execute on the device or gather to the host. The permutation should be
    /// returned as zero-based indices.
    fn sym_rcm(&self, _matrix: &GpuTensorHandle) -> anyhow::Result<Vec<usize>> {
        Err(anyhow::anyhow!("sym_rcm not supported by provider"))
    }
}

static mut GLOBAL_PROVIDER: Option<&'static dyn AccelProvider> = None;

/// Register a global acceleration provider.
///
/// # Safety
/// - The caller must guarantee that `p` is valid for the entire program lifetime
///   (e.g., a `'static` singleton), as the runtime stores a raw reference globally.
/// - Concurrent callers must ensure registration happens once or is properly
///   synchronized; this function does not enforce thread-safety for re-registration.
pub unsafe fn register_provider(p: &'static dyn AccelProvider) {
    GLOBAL_PROVIDER = Some(p);
}

pub fn provider() -> Option<&'static dyn AccelProvider> {
    unsafe { GLOBAL_PROVIDER }
}

/// Convenience: perform elementwise add via provider if possible; otherwise return None
pub fn try_elem_add(a: &GpuTensorHandle, b: &GpuTensorHandle) -> Option<GpuTensorHandle> {
    if let Some(p) = provider() {
        if let Ok(h) = p.elem_add(a, b) {
            return Some(h);
        }
    }
    None
}

/// Convenience: perform elementwise hypot via provider if possible; otherwise return None
pub fn try_elem_hypot(a: &GpuTensorHandle, b: &GpuTensorHandle) -> Option<GpuTensorHandle> {
    if let Some(p) = provider() {
        if let Ok(h) = p.elem_hypot(a, b) {
            return Some(h);
        }
    }
    None
}

// Minimal host tensor views to avoid depending on runmat-builtins and cycles
#[derive(Debug, Clone, PartialEq, Serialize, Deserialize)]
pub struct HostTensorOwned {
    pub data: Vec<f64>,
    pub shape: Vec<usize>,
}

#[derive(Debug)]
pub struct HostTensorView<'a> {
    pub data: &'a [f64],
    pub shape: &'a [usize],
}<|MERGE_RESOLUTION|>--- conflicted
+++ resolved
@@ -258,7 +258,6 @@
     F64,
 }
 
-<<<<<<< HEAD
 /// Normalisation mode for correlation coefficients.
 #[derive(Debug, Clone, Copy, PartialEq, Eq, Serialize, Deserialize)]
 pub enum CorrcoefNormalization {
@@ -321,7 +320,8 @@
             has_weight_vector: false,
         }
     }
-=======
+}
+
 /// Normalization strategy used by provider-backed standard deviation reductions.
 #[derive(Debug, Clone, Copy, PartialEq, Eq, Serialize, Deserialize)]
 pub enum ProviderStdNormalization {
@@ -341,7 +341,6 @@
 pub enum ProviderScanDirection {
     Forward,
     Reverse,
->>>>>>> 31ab3ed4
 }
 
 /// Sort direction used by acceleration providers.
@@ -843,16 +842,19 @@
     ) -> anyhow::Result<GpuTensorHandle> {
         Err(anyhow::anyhow!("elem_div not supported by provider"))
     }
-<<<<<<< HEAD
+
+    fn elem_hypot(
+        &self,
+        _a: &GpuTensorHandle,
+        _b: &GpuTensorHandle,
+    ) -> anyhow::Result<GpuTensorHandle> {
+        Err(anyhow::anyhow!("elem_hypot not supported by provider"))
+    }
     fn elem_ge(
-=======
-    fn elem_hypot(
->>>>>>> 31ab3ed4
-        &self,
-        _a: &GpuTensorHandle,
-        _b: &GpuTensorHandle,
-    ) -> anyhow::Result<GpuTensorHandle> {
-<<<<<<< HEAD
+        &self,
+        _a: &GpuTensorHandle,
+        _b: &GpuTensorHandle,
+    ) -> anyhow::Result<GpuTensorHandle> {
         Err(anyhow::anyhow!("elem_ge not supported by provider"))
     }
     fn elem_le(
@@ -930,9 +932,6 @@
     }
     fn logical_isinf(&self, _a: &GpuTensorHandle) -> anyhow::Result<GpuTensorHandle> {
         Err(anyhow::anyhow!("logical_isinf not supported by provider"))
-=======
-        Err(anyhow::anyhow!("elem_hypot not supported by provider"))
->>>>>>> 31ab3ed4
     }
     // Unary elementwise operations (optional)
     fn unary_sin(&self, _a: &GpuTensorHandle) -> anyhow::Result<GpuTensorHandle> {
@@ -1046,10 +1045,9 @@
     ) -> anyhow::Result<GpuTensorHandle> {
         Err(anyhow::anyhow!("matmul not supported by provider"))
     }
-<<<<<<< HEAD
     fn pagefun(&self, _request: &PagefunRequest) -> anyhow::Result<GpuTensorHandle> {
         Err(anyhow::anyhow!("pagefun not supported by provider"))
-=======
+    }
     fn linsolve(
         &self,
         _lhs: &GpuTensorHandle,
@@ -1126,7 +1124,6 @@
         _options: ProviderQrOptions,
     ) -> anyhow::Result<ProviderQrResult> {
         Err(anyhow::anyhow!("qr not supported by provider"))
->>>>>>> 31ab3ed4
     }
     fn transpose(&self, _a: &GpuTensorHandle) -> anyhow::Result<GpuTensorHandle> {
         Err(anyhow::anyhow!("transpose not supported by provider"))
