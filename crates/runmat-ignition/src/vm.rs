use crate::functions::{Bytecode, ExecutionContext, UserFunction};
use crate::gc_roots::InterpretContext;
use crate::instr::Instr;
#[cfg(feature = "native-accel")]
use runmat_accelerate::fusion_exec::{
    execute_elementwise, execute_reduction, FusionExecutionRequest,
};
#[cfg(feature = "native-accel")]
use runmat_accelerate::{
    activate_fusion_plan, deactivate_fusion_plan, fusion_residency, prepare_fusion_plan,
    set_current_pc,
};
#[cfg(feature = "native-accel")]
use runmat_accelerate::{
    active_group_plan_clone, FusionOp as AccelFusionOp, ShapeInfo, ValueOrigin, VarKind,
};
use runmat_builtins::{Type, Value};
use runmat_runtime::{
    call_builtin,
    workspace::{self as runtime_workspace, WorkspaceResolver},
};
use std::cell::RefCell;
use std::collections::HashMap;
use std::convert::TryInto;
use std::sync::Once;

#[cfg(feature = "native-accel")]
struct FusionPlanGuard;

#[cfg(feature = "native-accel")]
impl Drop for FusionPlanGuard {
    fn drop(&mut self) {
        deactivate_fusion_plan();
    }
}

#[derive(Clone, Copy)]
enum AutoBinaryOp {
    Elementwise,
    MatMul,
}

#[derive(Clone, Copy)]
enum AutoUnaryOp {
    Transpose,
}

#[cfg(feature = "native-accel")]
fn accel_promote_binary(op: AutoBinaryOp, a: &Value, b: &Value) -> Result<(Value, Value), String> {
    use runmat_accelerate::{promote_binary, BinaryOp};
    let mapped = match op {
        AutoBinaryOp::Elementwise => BinaryOp::Elementwise,
        AutoBinaryOp::MatMul => BinaryOp::MatMul,
    };
    promote_binary(mapped, a, b).map_err(|e| e.to_string())
}

#[cfg(not(feature = "native-accel"))]
fn accel_promote_binary(_op: AutoBinaryOp, a: &Value, b: &Value) -> Result<(Value, Value), String> {
    Ok((a.clone(), b.clone()))
}

#[cfg(feature = "native-accel")]
fn accel_promote_unary(op: AutoUnaryOp, value: &Value) -> Result<Value, String> {
    use runmat_accelerate::{promote_unary, UnaryOp};
    let mapped = match op {
        AutoUnaryOp::Transpose => UnaryOp::Transpose,
    };
    promote_unary(mapped, value).map_err(|e| e.to_string())
}

#[cfg(not(feature = "native-accel"))]
fn accel_promote_unary(_op: AutoUnaryOp, value: &Value) -> Result<Value, String> {
    Ok(value.clone())
}

#[cfg(feature = "native-accel")]
fn accel_prepare_args(name: &str, args: &[Value]) -> Result<Vec<Value>, String> {
    runmat_accelerate::prepare_builtin_args(name, args).map_err(|e| e.to_string())
}

#[cfg(not(feature = "native-accel"))]
fn accel_prepare_args(_name: &str, args: &[Value]) -> Result<Vec<Value>, String> {
    Ok(args.to_vec())
}

fn call_builtin_auto(name: &str, args: &[Value]) -> Result<Value, String> {
    let prepared = accel_prepare_args(name, args)?;
    runmat_runtime::call_builtin(name, &prepared)
}

// Namespace used for error identifiers (e.g., "MATLAB:..." or "RunMat:...")
const ERROR_NAMESPACE: &str = "MATLAB";

#[inline]
fn mex(id: &str, msg: &str) -> String {
    // Normalize identifier to always use the configured namespace prefix.
    // If caller passes "Namespace:suffix", strip the namespace and re-prefix with ERROR_NAMESPACE.
    let suffix = match id.find(':') {
        Some(pos) => &id[pos + 1..],
        None => id,
    };
    let ident = format!("{ERROR_NAMESPACE}:{suffix}");
    format!("{ident}: {msg}")
}

thread_local! {
    static GLOBALS: RefCell<HashMap<String, Value>> = RefCell::new(HashMap::new());
}

thread_local! {
    static PERSISTENTS: RefCell<HashMap<(String, usize), Value>> = RefCell::new(HashMap::new());
}

thread_local! {
    static PERSISTENTS_BY_NAME: RefCell<HashMap<(String, String), Value>> = RefCell::new(HashMap::new());
}

struct WorkspaceState {
    names: HashMap<String, usize>,
    data_ptr: *const Value,
    len: usize,
}

thread_local! {
    static WORKSPACE_STATE: RefCell<Option<WorkspaceState>> = RefCell::new(None);
    static PENDING_WORKSPACE: RefCell<Option<HashMap<String, usize>>> = RefCell::new(None);
    static LAST_WORKSPACE_NAMES: RefCell<Option<HashMap<String, usize>>> = RefCell::new(None);
}

struct WorkspaceStateGuard;

impl Drop for WorkspaceStateGuard {
    fn drop(&mut self) {
        WORKSPACE_STATE.with(|state| {
            let mut state_mut = state.borrow_mut();
            if let Some(ws) = state_mut.take() {
                LAST_WORKSPACE_NAMES.with(|slot| {
                    *slot.borrow_mut() = Some(ws.names);
                });
            }
        });
    }
}

fn set_workspace_state(names: HashMap<String, usize>, vars: &Vec<Value>) -> WorkspaceStateGuard {
    WORKSPACE_STATE.with(|state| {
        *state.borrow_mut() = Some(WorkspaceState {
            names,
            data_ptr: vars.as_ptr(),
            len: vars.len(),
        });
    });
    WorkspaceStateGuard
}

fn refresh_workspace_state(vars: &Vec<Value>) {
    WORKSPACE_STATE.with(|state| {
        if let Some(ws) = state.borrow_mut().as_mut() {
            ws.data_ptr = vars.as_ptr();
            ws.len = vars.len();
        }
    });
}

fn workspace_lookup(name: &str) -> Option<Value> {
    WORKSPACE_STATE.with(|state| {
        let state_ref = state.borrow();
        let ws = state_ref.as_ref()?;
        let idx = ws.names.get(name)?;
        if *idx >= ws.len {
            return None;
        }
        unsafe {
            let ptr = ws.data_ptr.add(*idx);
            Some((*ptr).clone())
        }
    })
}

fn workspace_snapshot() -> Vec<(String, Value)> {
    WORKSPACE_STATE.with(|state| {
        if let Some(ws) = state.borrow().as_ref() {
            let mut entries: Vec<(String, Value)> = ws
                .names
                .iter()
                .filter_map(|(name, idx)| {
                    if *idx >= ws.len {
                        return None;
                    }
                    unsafe {
                        let ptr = ws.data_ptr.add(*idx);
                        Some((name.clone(), (*ptr).clone()))
                    }
                })
                .collect();
            entries.sort_by(|a, b| a.0.cmp(&b.0));
            entries
        } else {
            Vec::new()
        }
    })
}

fn workspace_global_names() -> Vec<String> {
    let mut names = Vec::new();
    GLOBALS.with(|globals| {
        let map = globals.borrow();
        for key in map.keys() {
            if !key.starts_with("var_") {
                names.push(key.clone());
            }
        }
    });
    names.sort();
    names
}

fn set_workspace_variable(name: &str, value: Value, vars: &mut Vec<Value>) -> Result<(), String> {
    let mut result = Ok(());
    WORKSPACE_STATE.with(|state| {
        let mut state_mut = state.borrow_mut();
        match state_mut.as_mut() {
            Some(ws) => {
                let idx = if let Some(idx) = ws.names.get(name).copied() {
                    idx
                } else {
                    let idx = vars.len();
                    ws.names.insert(name.to_string(), idx);
                    idx
                };
                if idx >= vars.len() {
                    vars.resize(idx + 1, Value::Num(0.0));
                }
                vars[idx] = value;
                ws.data_ptr = vars.as_ptr();
                ws.len = vars.len();
            }
            None => {
                result = Err("load: workspace state unavailable".to_string());
            }
        }
    });
    result
}

fn assign_loaded_variables(
    vars: &mut Vec<Value>,
    entries: &[(String, Value)],
) -> Result<(), String> {
    for (name, value) in entries {
        set_workspace_variable(name, value.clone(), vars)?;
    }
    refresh_workspace_state(vars);
    Ok(())
}

fn ensure_workspace_resolver_registered() {
    static REGISTER: Once = Once::new();
    REGISTER.call_once(|| {
        runtime_workspace::register_workspace_resolver(WorkspaceResolver {
            lookup: workspace_lookup,
            snapshot: workspace_snapshot,
            globals: workspace_global_names,
        });
    });
}

pub struct PendingWorkspaceGuard;

impl Drop for PendingWorkspaceGuard {
    fn drop(&mut self) {
        PENDING_WORKSPACE.with(|slot| {
            slot.borrow_mut().take();
        });
    }
}

pub fn push_pending_workspace(names: HashMap<String, usize>) -> PendingWorkspaceGuard {
    PENDING_WORKSPACE.with(|slot| {
        *slot.borrow_mut() = Some(names);
    });
    PendingWorkspaceGuard
}

pub fn take_updated_workspace_names() -> Option<HashMap<String, usize>> {
    LAST_WORKSPACE_NAMES.with(|slot| slot.borrow_mut().take())
}

thread_local! {
    // (nargin, nargout) for current call
    static CALL_COUNTS: RefCell<Vec<(usize, usize)>> = const { RefCell::new(Vec::new()) };
}

macro_rules! handle_rel_binary { ($op:tt, $name:literal, $stack:ident) => {{
    let b = $stack.pop().ok_or(mex("StackUnderflow","stack underflow"))?; let a = $stack.pop().ok_or(mex("StackUnderflow","stack underflow"))?;
    match (&a, &b) {
        (Value::Object(obj), _) => { let args = vec![Value::Object(obj.clone()), Value::String($name.to_string()), b.clone()]; match call_builtin("call_method", &args) { Ok(v) => $stack.push(v), Err(_) => { let aa: f64 = (&a).try_into()?; let bb: f64 = (&b).try_into()?; $stack.push(Value::Num(if aa $op bb {1.0}else{0.0})) } } }
        (_, Value::Object(obj)) => { let rev = match $name { "lt" => "gt", "le" => "ge", "gt" => "lt", "ge" => "le", other => other };
            let args = vec![Value::Object(obj.clone()), Value::String(rev.to_string()), a.clone()]; match call_builtin("call_method", &args) { Ok(v) => $stack.push(v), Err(_) => { let aa: f64 = (&a).try_into()?; let bb: f64 = (&b).try_into()?; $stack.push(Value::Num(if aa $op bb {1.0}else{0.0})) } } }
        _ => { let bb: f64 = (&b).try_into()?; let aa: f64 = (&a).try_into()?; $stack.push(Value::Num(if aa $op bb {1.0}else{0.0})) }
    }
}}; }

pub fn interpret_with_vars(
    bytecode: &Bytecode,
    initial_vars: &mut [Value],
    current_function_name: Option<&str>,
) -> Result<Vec<Value>, String> {
    ensure_workspace_resolver_registered();
    #[cfg(feature = "native-accel")]
    let fusion_plan = prepare_fusion_plan(bytecode.accel_graph.as_ref(), &bytecode.fusion_groups);
    #[cfg(feature = "native-accel")]
    activate_fusion_plan(fusion_plan.clone());
    #[cfg(feature = "native-accel")]
    let _fusion_guard = FusionPlanGuard;
    let mut stack: Vec<Value> = Vec::new();
    let mut vars = initial_vars.to_vec();
    if vars.len() < bytecode.var_count {
        vars.resize(bytecode.var_count, Value::Num(0.0));
    }
    let pending_names = PENDING_WORKSPACE.with(|slot| slot.borrow_mut().take());
    let _workspace_guard = pending_names.map(|names| set_workspace_state(names, &vars));
    refresh_workspace_state(&vars);
    let mut pc: usize = 0;
    let mut context = ExecutionContext {
        call_stack: Vec::new(),
        locals: Vec::new(),
        instruction_pointer: 0,
        functions: bytecode.functions.clone(),
    };
    let mut _gc_context = InterpretContext::new(&stack, &vars)?;
    // Register thread-local globals/persistents as GC roots for the duration of this execution
    let mut thread_roots: Vec<Value> = Vec::new();
    GLOBALS.with(|g| {
        for v in g.borrow().values() {
            thread_roots.push(v.clone());
        }
    });
    PERSISTENTS.with(|p| {
        for v in p.borrow().values() {
            thread_roots.push(v.clone());
        }
    });
    // Name-based table may duplicate persistents; harmless if included
    PERSISTENTS_BY_NAME.with(|p| {
        for v in p.borrow().values() {
            thread_roots.push(v.clone());
        }
    });
    let _ = _gc_context.register_global_values(thread_roots, "thread_globals_persistents");
    let current_func_name_str: String = current_function_name
        .map(|s| s.to_string())
        .unwrap_or_else(|| "<main>".to_string());
    // Track per-execution alias maps for globals/persistents
    let mut global_aliases: HashMap<usize, String> = HashMap::new();
    let mut persistent_aliases: HashMap<usize, String> = HashMap::new();
    // Stack of (catch_pc, catch_var_global_index)
    let mut try_stack: Vec<(usize, Option<usize>)> = Vec::new();
    // Track last caught exception for possible rethrow handling
    let mut last_exception: Option<runmat_builtins::MException> = None;
    // Runtime import registry for this execution
    let mut imports: Vec<(Vec<String>, bool)> = Vec::new();
    // Helper to resolve unqualified static accesses if Class.* is imported
    let _resolve_static =
        |imports: &Vec<(Vec<String>, bool)>, name: &str| -> Option<(String, String)> {
            // Return (class_name, member) for unqualified 'member' where Class.* imported
            for (path, wildcard) in imports {
                if !*wildcard {
                    continue;
                }
                if path.len() == 1 {
                    // Class.* style
                    let class_name = path[0].clone();
                    // We cannot know member names here; VM paths for LoadMember/CallMethod will enforce static
                    return Some((class_name, name.to_string()));
                }
            }
            None
        };
    #[inline]
    fn bench_start() -> Option<std::time::Instant> {
        None
    }
    #[inline]
    fn bench_end(_label: &str, _start: Option<std::time::Instant>) {}
    macro_rules! vm_bail {
        ($err:expr) => {{
            let e: String = $err;
            if let Some((catch_pc, catch_var)) = try_stack.pop() {
                if let Some(var_idx) = catch_var {
                    if var_idx >= vars.len() {
                        vars.resize(var_idx + 1, Value::Num(0.0));
                        refresh_workspace_state(&vars);
                    }
                    let mex = parse_exception(&e);
                    last_exception = Some(mex.clone());
                    vars[var_idx] = Value::MException(mex);
                }
                pc = catch_pc;
                continue;
            } else {
                return Err(e);
            }
        }};
    }
    while pc < bytecode.instructions.len() {
        #[cfg(feature = "native-accel")]
        set_current_pc(pc);
        #[cfg(feature = "native-accel")]
        if let (Some(plan), Some(graph)) =
            (active_group_plan_clone(), bytecode.accel_graph.as_ref())
        {
            if plan.group.span.start == pc {
                match try_execute_fusion_group(&plan, graph, &mut stack, &mut vars, &context) {
                    Ok(result) => {
                        stack.push(result);
                        pc = plan.group.span.end + 1;
                        continue;
                    }
                    Err(err) => {
                        log::debug!("fusion fallback at pc {}: {}", pc, err);
                    }
                }
            }
        }
        match bytecode.instructions[pc].clone() {
            Instr::AndAnd(target) => {
                let lhs: f64 = (&stack
                    .pop()
                    .ok_or(mex("StackUnderflow", "stack underflow"))?)
                    .try_into()?;
                if lhs == 0.0 {
                    pc = target;
                    continue;
                }
            }
            Instr::OrOr(target) => {
                let lhs: f64 = (&stack
                    .pop()
                    .ok_or(mex("StackUnderflow", "stack underflow"))?)
                    .try_into()?;
                if lhs != 0.0 {
                    pc = target;
                    continue;
                }
            }
            Instr::Swap => {
                let a = stack
                    .pop()
                    .ok_or(mex("StackUnderflow", "stack underflow"))?;
                let b = stack
                    .pop()
                    .ok_or(mex("StackUnderflow", "stack underflow"))?;
                stack.push(a);
                stack.push(b);
            }
            Instr::CallFeval(_argc) => {
                vm_bail!("feval not supported in this execution mode".to_string());
            }
            Instr::CallFevalExpandMulti(_specs) => {
                vm_bail!("feval expand not supported in this execution mode".to_string());
            }
            Instr::LoadConst(c) => stack.push(Value::Num(c)),
            Instr::LoadBool(b) => stack.push(Value::Bool(b)),
            Instr::LoadString(s) => stack.push(Value::String(s)),
            Instr::LoadCharRow(s) => {
                let ca = runmat_builtins::CharArray::new(s.chars().collect(), 1, s.chars().count())
                    .map_err(|e| mex("CharError", &e))?;
                stack.push(Value::CharArray(ca));
            }
            Instr::LoadVar(i) => {
                let v = vars[i].clone();
                if std::env::var("RUNMAT_DEBUG_INDEX").as_deref() == Ok("1") {
                    match &v {
                        Value::GpuTensor(h) => {
                            eprintln!(
                                "LoadVar pc={} var={} => GpuTensor shape={:?}",
                                pc, i, h.shape
                            );
                        }
                        Value::Tensor(t) => {
                            eprintln!("LoadVar pc={} var={} => Tensor shape={:?}", pc, i, t.shape);
                        }
                        _ => {}
                    }
                }
                stack.push(v)
            }
            Instr::StoreVar(i) => {
                let val = stack
                    .pop()
                    .ok_or(mex("StackUnderflow", "stack underflow"))?;
                if std::env::var("RUNMAT_DEBUG_INDEX").as_deref() == Ok("1") {
                    match &val {
                        Value::GpuTensor(h) => {
                            eprintln!(
                                "StoreVar pc={} var={} := GpuTensor shape={:?}",
                                pc, i, h.shape
                            );
                        }
                        Value::Tensor(t) => {
                            eprintln!("StoreVar pc={} var={} := Tensor shape={:?}", pc, i, t.shape);
                        }
                        _ => {}
                    }
                }
                if i < vars.len() {
                    #[cfg(feature = "native-accel")]
                    clear_residency(&vars[i]);
                }
                if i >= vars.len() {
                    vars.resize(i + 1, Value::Num(0.0));
                    refresh_workspace_state(&vars);
                }
                vars[i] = val;
                // If this var is declared global, update the global table entry
                // We optimistically write-through whenever StoreVar happens and a global exists for this name
                let key = format!("var_{i}");
                GLOBALS.with(|g| {
                    let mut m = g.borrow_mut();
                    if m.contains_key(&key) {
                        m.insert(key, vars[i].clone());
                    }
                });
                if let Some(name) = global_aliases.get(&i) {
                    GLOBALS.with(|g| {
                        g.borrow_mut().insert(name.clone(), vars[i].clone());
                    });
                }
            }
            Instr::LoadLocal(offset) => {
                if let Some(current_frame) = context.call_stack.last() {
                    let local_index = current_frame.locals_start + offset;
                    if local_index >= context.locals.len() {
                        vm_bail!("Local variable index out of bounds".to_string());
                    }
                    stack.push(context.locals[local_index].clone());
                } else if offset < vars.len() {
                    stack.push(vars[offset].clone());
                } else {
                    stack.push(Value::Num(0.0));
                }
            }
            Instr::StoreLocal(offset) => {
                let val = stack
                    .pop()
                    .ok_or(mex("StackUnderflow", "stack underflow"))?;
                if let Some(current_frame) = context.call_stack.last() {
                    let local_index = current_frame.locals_start + offset;
                    while context.locals.len() <= local_index {
                        context.locals.push(Value::Num(0.0));
                    }
                    #[cfg(feature = "native-accel")]
                    if local_index < context.locals.len() {
                        clear_residency(&context.locals[local_index]);
                    }
                    context.locals[local_index] = val;
                } else {
                    if offset >= vars.len() {
                        vars.resize(offset + 1, Value::Num(0.0));
                        refresh_workspace_state(&vars);
                    }
                    #[cfg(feature = "native-accel")]
                    if offset < vars.len() {
                        clear_residency(&vars[offset]);
                    }
                    vars[offset] = val;
                    // write-through to persistents if this local is a declared persistent for current function
                    let func_name = context
                        .call_stack
                        .last()
                        .map(|f| f.function_name.clone())
                        .unwrap_or_else(|| "<main>".to_string());
                    let key = (func_name, offset);
                    PERSISTENTS.with(|p| {
                        let mut m = p.borrow_mut();
                        if m.contains_key(&key) {
                            m.insert(key, vars[offset].clone());
                        }
                    });
                }
            }
            Instr::EnterScope(local_count) => {
                for _ in 0..local_count {
                    context.locals.push(Value::Num(0.0));
                }
            }
            Instr::ExitScope(local_count) => {
                for _ in 0..local_count {
                    if let Some(val) = context.locals.pop() {
                        #[cfg(feature = "native-accel")]
                        clear_residency(&val);
                    }
                }
            }
            Instr::RegisterImport { path, wildcard } => {
                imports.push((path, wildcard));
            }
            Instr::DeclareGlobal(indices) => {
                // Bind local var slots to global table entries by name (var_N)
                for i in indices.into_iter() {
                    let key = format!("var_{i}");
                    let val_opt = GLOBALS.with(|g| g.borrow().get(&key).cloned());
                    if let Some(v) = val_opt {
                        if i >= vars.len() {
                            vars.resize(i + 1, Value::Num(0.0));
                            refresh_workspace_state(&vars);
                        }
                        vars[i] = v;
                    }
                }
            }
            Instr::DeclareGlobalNamed(indices, names) => {
                for (pos, i) in indices.into_iter().enumerate() {
                    let name = names
                        .get(pos)
                        .cloned()
                        .unwrap_or_else(|| format!("var_{i}"));
                    let val_opt = GLOBALS.with(|g| g.borrow().get(&name).cloned());
                    if let Some(v) = val_opt {
                        if i >= vars.len() {
                            vars.resize(i + 1, Value::Num(0.0));
                            refresh_workspace_state(&vars);
                        }
                        vars[i] = v;
                    }
                    GLOBALS.with(|g| {
                        let mut m = g.borrow_mut();
                        if let Some(v) = m.get(&name).cloned() {
                            m.insert(format!("var_{i}"), v);
                        }
                    });
                    global_aliases.insert(i, name);
                }
            }
            Instr::DeclarePersistent(indices) => {
                // Initialize locals from persistent table if present
                let func_name = current_func_name_str.clone();
                for i in indices.into_iter() {
                    let key = (func_name.clone(), i);
                    let val_opt = PERSISTENTS.with(|p| p.borrow().get(&key).cloned());
                    if let Some(v) = val_opt {
                        if i >= vars.len() {
                            vars.resize(i + 1, Value::Num(0.0));
                            refresh_workspace_state(&vars);
                        }
                        vars[i] = v;
                    }
                }
            }
            Instr::DeclarePersistentNamed(indices, names) => {
                let func_name = current_func_name_str.clone();
                for (pos, i) in indices.into_iter().enumerate() {
                    let name = names
                        .get(pos)
                        .cloned()
                        .unwrap_or_else(|| format!("var_{i}"));
                    let key = (func_name.clone(), i);
                    let val_opt = PERSISTENTS_BY_NAME
                        .with(|p| p.borrow().get(&(func_name.clone(), name.clone())).cloned())
                        .or_else(|| PERSISTENTS.with(|p| p.borrow().get(&key).cloned()));
                    if let Some(v) = val_opt {
                        if i >= vars.len() {
                            vars.resize(i + 1, Value::Num(0.0));
                            refresh_workspace_state(&vars);
                        }
                        vars[i] = v;
                    }
                    persistent_aliases.insert(i, name);
                }
            }
            Instr::Add => {
                // If either operand is an object, try operator overloading
                let b = stack
                    .pop()
                    .ok_or(mex("StackUnderflow", "stack underflow"))?;
                let a = stack
                    .pop()
                    .ok_or(mex("StackUnderflow", "stack underflow"))?;
                match (&a, &b) {
                    (Value::Object(obj), _) => {
                        let args = vec![
                            Value::Object(obj.clone()),
                            Value::String("plus".to_string()),
                            b.clone(),
                        ];
                        match call_builtin("call_method", &args) {
                            Ok(v) => stack.push(v),
                            Err(_) => {
                                let v = runmat_runtime::elementwise_add(&a, &b)?;
                                stack.push(v)
                            }
                        }
                    }
                    (_, Value::Object(obj)) => {
                        let args = vec![
                            Value::Object(obj.clone()),
                            Value::String("plus".to_string()),
                            a.clone(),
                        ];
                        match call_builtin("call_method", &args) {
                            Ok(v) => stack.push(v),
                            Err(_) => {
                                let v = runmat_runtime::elementwise_add(&a, &b)?;
                                stack.push(v)
                            }
                        }
                    }
                    _ => {
                        let (a_acc, b_acc) =
                            accel_promote_binary(AutoBinaryOp::Elementwise, &a, &b)?;
                        let v = runmat_runtime::elementwise_add(&a_acc, &b_acc)?;
                        stack.push(v)
                    }
                }
            }
            Instr::Sub => {
                let b = stack
                    .pop()
                    .ok_or(mex("StackUnderflow", "stack underflow"))?;
                let a = stack
                    .pop()
                    .ok_or(mex("StackUnderflow", "stack underflow"))?;
                match (&a, &b) {
                    (Value::Object(obj), _) => {
                        let args = vec![Value::Object(obj.clone()), b.clone()];
                        match call_builtin("minus", &args) {
                            Ok(v) => stack.push(v),
                            Err(_) => {
                                let v = runmat_runtime::elementwise_sub(&a, &b)?;
                                stack.push(v)
                            }
                        }
                    }
                    (_, Value::Object(obj)) => {
                        let args = vec![Value::Object(obj.clone()), a.clone()];
                        match call_builtin("uminus", &args) {
                            Ok(v) => stack.push(v),
                            Err(_) => {
                                let v = runmat_runtime::elementwise_sub(&a, &b)?;
                                stack.push(v)
                            }
                        }
                    }
                    _ => {
                        let (a_acc, b_acc) =
                            accel_promote_binary(AutoBinaryOp::Elementwise, &a, &b)?;
                        let v = runmat_runtime::elementwise_sub(&a_acc, &b_acc)?;
                        stack.push(v)
                    }
                }
            }
            Instr::Mul => {
                let b = stack
                    .pop()
                    .ok_or(mex("StackUnderflow", "stack underflow"))?;
                let a = stack
                    .pop()
                    .ok_or(mex("StackUnderflow", "stack underflow"))?;
                match (&a, &b) {
                    (Value::Object(obj), _) => {
                        let args = vec![
                            Value::Object(obj.clone()),
                            Value::String("mtimes".to_string()),
                            b.clone(),
                        ];
                        match call_builtin("call_method", &args) {
                            Ok(v) => stack.push(v),
                            Err(_) => {
                                let v = runmat_runtime::matrix::value_matmul(&a, &b)?;
                                stack.push(v)
                            }
                        }
                    }
                    (_, Value::Object(obj)) => {
                        let args = vec![
                            Value::Object(obj.clone()),
                            Value::String("mtimes".to_string()),
                            a.clone(),
                        ];
                        match call_builtin("call_method", &args) {
                            Ok(v) => stack.push(v),
                            Err(_) => {
                                let v = runmat_runtime::matrix::value_matmul(&a, &b)?;
                                stack.push(v)
                            }
                        }
                    }
                    _ => {
                        let (a_acc, b_acc) = accel_promote_binary(AutoBinaryOp::MatMul, &a, &b)?;
                        let v = runmat_runtime::matrix::value_matmul(&a_acc, &b_acc)?;
                        stack.push(v)
                    }
                }
            }
            Instr::Div => {
                let b = stack
                    .pop()
                    .ok_or(mex("StackUnderflow", "stack underflow"))?;
                let a = stack
                    .pop()
                    .ok_or(mex("StackUnderflow", "stack underflow"))?;
                match (&a, &b) {
                    (Value::Object(obj), _) => {
                        let args = vec![
                            Value::Object(obj.clone()),
                            Value::String("mrdivide".to_string()),
                            b.clone(),
                        ];
                        match call_builtin("call_method", &args) {
                            Ok(v) => stack.push(v),
                            Err(_) => {
                                let (a_acc, b_acc) =
                                    accel_promote_binary(AutoBinaryOp::Elementwise, &a, &b)?;
                                let v = runmat_runtime::elementwise_div(&a_acc, &b_acc)?;
                                stack.push(v)
                            }
                        }
                    }
                    (_, Value::Object(obj)) => {
                        let args = vec![
                            Value::Object(obj.clone()),
                            Value::String("mrdivide".to_string()),
                            a.clone(),
                        ];
                        match call_builtin("call_method", &args) {
                            Ok(v) => stack.push(v),
                            Err(_) => {
                                let (a_acc, b_acc) =
                                    accel_promote_binary(AutoBinaryOp::Elementwise, &a, &b)?;
                                let v = runmat_runtime::elementwise_div(&a_acc, &b_acc)?;
                                stack.push(v)
                            }
                        }
                    }
                    _ => {
                        let (a_acc, b_acc) =
                            accel_promote_binary(AutoBinaryOp::Elementwise, &a, &b)?;
                        let v = runmat_runtime::elementwise_div(&a_acc, &b_acc)?;
                        stack.push(v)
                    }
                }
            }
            Instr::Pow => {
                let b = stack
                    .pop()
                    .ok_or(mex("StackUnderflow", "stack underflow"))?;
                let a = stack
                    .pop()
                    .ok_or(mex("StackUnderflow", "stack underflow"))?;
                match (&a, &b) {
                    (Value::Object(obj), _) | (_, Value::Object(obj)) => {
                        let arg_val = if matches!(&a, Value::Object(_)) {
                            b.clone()
                        } else {
                            a.clone()
                        };
                        let args = vec![
                            Value::Object(obj.clone()),
                            Value::String("power".to_string()),
                            arg_val,
                        ];
                        match call_builtin("call_method", &args) {
                            Ok(v) => stack.push(v),
                            Err(_) => {
                                let v = runmat_runtime::power(&a, &b)?;
                                stack.push(v)
                            }
                        }
                    }
                    _ => {
                        let (a_acc, b_acc) =
                            accel_promote_binary(AutoBinaryOp::Elementwise, &a, &b)?;
                        let v = runmat_runtime::power(&a_acc, &b_acc)?;
                        stack.push(v)
                    }
                }
            }
            Instr::Neg => {
                let value = stack
                    .pop()
                    .ok_or(mex("StackUnderflow", "stack underflow"))?;
                match &value {
                    Value::Object(obj) => {
                        let args = vec![Value::Object(obj.clone())];
                        match call_builtin("uminus", &args) {
                            Ok(v) => stack.push(v),
                            Err(_) => {
                                let result = runmat_runtime::elementwise_neg(&value)?;
                                stack.push(result)
                            }
                        }
                    }
                    _ => {
                        let result = runmat_runtime::elementwise_neg(&value)?;
                        stack.push(result);
                    }
                }
            }
            Instr::UPlus => {
                let value = stack
                    .pop()
                    .ok_or(mex("StackUnderflow", "stack underflow"))?;
                match &value {
                    Value::Object(obj) => {
                        let args = vec![Value::Object(obj.clone())];
                        match call_builtin("uplus", &args) {
                            Ok(v) => stack.push(v),
                            Err(_) => stack.push(value),
                        }
                    }
                    _ => stack.push(value),
                }
            }
            Instr::Transpose => {
                let value = stack
                    .pop()
                    .ok_or(mex("StackUnderflow", "stack underflow"))?;
                let promoted = accel_promote_unary(AutoUnaryOp::Transpose, &value)?;
                let result = runmat_runtime::transpose(promoted)?;
                stack.push(result);
            }
            Instr::ElemMul => {
                let b = stack
                    .pop()
                    .ok_or(mex("StackUnderflow", "stack underflow"))?;
                let a = stack
                    .pop()
                    .ok_or(mex("StackUnderflow", "stack underflow"))?;
                match (&a, &b) {
                    (Value::Object(obj), _) => {
                        let args = vec![
                            Value::Object(obj.clone()),
                            Value::String("times".to_string()),
                            b.clone(),
                        ];
                        match call_builtin("call_method", &args) {
                            Ok(v) => stack.push(v),
                            Err(_) => {
                                let (a_acc, b_acc) =
                                    accel_promote_binary(AutoBinaryOp::Elementwise, &a, &b)?;
                                stack.push(runmat_runtime::elementwise_mul(&a_acc, &b_acc)?)
                            }
                        }
                    }
                    (_, Value::Object(obj)) => {
                        let args = vec![
                            Value::Object(obj.clone()),
                            Value::String("times".to_string()),
                            a.clone(),
                        ];
                        match call_builtin("call_method", &args) {
                            Ok(v) => stack.push(v),
                            Err(_) => {
                                let (a_acc, b_acc) =
                                    accel_promote_binary(AutoBinaryOp::Elementwise, &a, &b)?;
                                stack.push(runmat_runtime::elementwise_mul(&a_acc, &b_acc)?)
                            }
                        }
                    }
                    _ => {
                        let (a_acc, b_acc) =
                            accel_promote_binary(AutoBinaryOp::Elementwise, &a, &b)?;
                        stack.push(runmat_runtime::elementwise_mul(&a_acc, &b_acc)?)
                    }
                }
            }
            Instr::ElemDiv => {
                let b = stack
                    .pop()
                    .ok_or(mex("StackUnderflow", "stack underflow"))?;
                let a = stack
                    .pop()
                    .ok_or(mex("StackUnderflow", "stack underflow"))?;
                match (&a, &b) {
                    (Value::Object(obj), _) => {
                        let args = vec![
                            Value::Object(obj.clone()),
                            Value::String("rdivide".to_string()),
                            b.clone(),
                        ];
                        match call_builtin("call_method", &args) {
                            Ok(v) => stack.push(v),
                            Err(_) => {
                                let (a_acc, b_acc) =
                                    accel_promote_binary(AutoBinaryOp::Elementwise, &a, &b)?;
                                stack.push(runmat_runtime::elementwise_div(&a_acc, &b_acc)?)
                            }
                        }
                    }
                    (_, Value::Object(obj)) => {
                        let args = vec![
                            Value::Object(obj.clone()),
                            Value::String("rdivide".to_string()),
                            a.clone(),
                        ];
                        match call_builtin("call_method", &args) {
                            Ok(v) => stack.push(v),
                            Err(_) => {
                                let (a_acc, b_acc) =
                                    accel_promote_binary(AutoBinaryOp::Elementwise, &a, &b)?;
                                stack.push(runmat_runtime::elementwise_div(&a_acc, &b_acc)?)
                            }
                        }
                    }
                    _ => {
                        let (a_acc, b_acc) =
                            accel_promote_binary(AutoBinaryOp::Elementwise, &a, &b)?;
                        stack.push(runmat_runtime::elementwise_div(&a_acc, &b_acc)?)
                    }
                }
            }
            Instr::ElemPow => {
                let b = stack
                    .pop()
                    .ok_or(mex("StackUnderflow", "stack underflow"))?;
                let a = stack
                    .pop()
                    .ok_or(mex("StackUnderflow", "stack underflow"))?;
                match (&a, &b) {
                    (Value::Object(obj), _) | (_, Value::Object(obj)) => {
                        let args = vec![
                            Value::Object(obj.clone()),
                            if matches!(&a, Value::Object(_)) {
                                b.clone()
                            } else {
                                a.clone()
                            },
                        ];
                        match call_builtin("power", &args) {
                            Ok(v) => stack.push(v),
                            Err(_) => {
                                let (a_acc, b_acc) =
                                    accel_promote_binary(AutoBinaryOp::Elementwise, &a, &b)?;
                                stack.push(runmat_runtime::elementwise_pow(&a_acc, &b_acc)?)
                            }
                        }
                    }
                    _ => {
                        let (a_acc, b_acc) =
                            accel_promote_binary(AutoBinaryOp::Elementwise, &a, &b)?;
                        stack.push(runmat_runtime::elementwise_pow(&a_acc, &b_acc)?)
                    }
                }
            }
            Instr::ElemLeftDiv => {
                let b = stack
                    .pop()
                    .ok_or(mex("StackUnderflow", "stack underflow"))?;
                let a = stack
                    .pop()
                    .ok_or(mex("StackUnderflow", "stack underflow"))?;
                match (&a, &b) {
                    (Value::Object(obj), _) => {
                        let args = vec![
                            Value::Object(obj.clone()),
                            Value::String("ldivide".to_string()),
                            b.clone(),
                        ];
                        match call_builtin("call_method", &args) {
                            Ok(v) => stack.push(v),
                            Err(_) => {
                                let (b_acc, a_acc) =
                                    accel_promote_binary(AutoBinaryOp::Elementwise, &b, &a)?;
                                stack.push(runmat_runtime::elementwise_div(&b_acc, &a_acc)?)
                            }
                        }
                    }
                    (_, Value::Object(obj)) => {
                        let args = vec![
                            Value::Object(obj.clone()),
                            Value::String("ldivide".to_string()),
                            a.clone(),
                        ];
                        match call_builtin("call_method", &args) {
                            Ok(v) => stack.push(v),
                            Err(_) => {
                                let (b_acc, a_acc) =
                                    accel_promote_binary(AutoBinaryOp::Elementwise, &b, &a)?;
                                stack.push(runmat_runtime::elementwise_div(&b_acc, &a_acc)?)
                            }
                        }
                    }
                    _ => {
                        let (b_acc, a_acc) =
                            accel_promote_binary(AutoBinaryOp::Elementwise, &b, &a)?;
                        stack.push(runmat_runtime::elementwise_div(&b_acc, &a_acc)?)
                    }
                }
            }
            Instr::LessEqual => {
                let b = stack
                    .pop()
                    .ok_or(mex("StackUnderflow", "stack underflow"))?;
                let a = stack
                    .pop()
                    .ok_or(mex("StackUnderflow", "stack underflow"))?;
                match (&a, &b) {
                    (Value::Object(obj), _) => {
                        let args = vec![
                            Value::Object(obj.clone()),
                            Value::String("le".to_string()),
                            b.clone(),
                        ];
                        match call_builtin("call_method", &args) {
                            Ok(v) => stack.push(v),
                            Err(_) => {
                                // Fallback: le(a,b) = ~gt(a,b)
                                let args2 = vec![
                                    Value::Object(obj.clone()),
                                    Value::String("gt".to_string()),
                                    b.clone(),
                                ];
                                match call_builtin("call_method", &args2) {
                                    Ok(v) => {
                                        let truth: f64 = (&v).try_into()?;
                                        stack.push(Value::Num(if truth == 0.0 {
                                            1.0
                                        } else {
                                            0.0
                                        }));
                                    }
                                    Err(_) => {
                                        let aa: f64 = (&a).try_into()?;
                                        let bb: f64 = (&b).try_into()?;
                                        stack.push(Value::Num(if aa <= bb { 1.0 } else { 0.0 }));
                                    }
                                }
                            }
                        }
                    }
                    (_, Value::Object(obj)) => {
                        let args = vec![
                            Value::Object(obj.clone()),
                            Value::String("ge".to_string()),
                            a.clone(),
                        ];
                        match call_builtin("call_method", &args) {
                            Ok(v) => stack.push(v),
                            Err(_) => {
                                // Fallback: ge(b,a) = ~lt(b,a) hence le(a,b) = ge(b,a)
                                let args2 = vec![
                                    Value::Object(obj.clone()),
                                    Value::String("lt".to_string()),
                                    a.clone(),
                                ];
                                match call_builtin("call_method", &args2) {
                                    Ok(v) => {
                                        let truth: f64 = (&v).try_into()?;
                                        stack.push(Value::Num(if truth == 0.0 {
                                            1.0
                                        } else {
                                            0.0
                                        }));
                                    }
                                    Err(_) => {
                                        let aa: f64 = (&a).try_into()?;
                                        let bb: f64 = (&b).try_into()?;
                                        stack.push(Value::Num(if aa <= bb { 1.0 } else { 0.0 }));
                                    }
                                }
                            }
                        }
                    }
                    _ => {
                        let bb: f64 = (&b).try_into()?;
                        let aa: f64 = (&a).try_into()?;
                        stack.push(Value::Num(if aa <= bb { 1.0 } else { 0.0 }));
                    }
                }
            }
            Instr::Less => {
                handle_rel_binary!(<, "lt", stack);
            }
            Instr::Greater => {
                handle_rel_binary!(>, "gt", stack);
            }
            Instr::GreaterEqual => {
                let b = stack
                    .pop()
                    .ok_or(mex("StackUnderflow", "stack underflow"))?;
                let a = stack
                    .pop()
                    .ok_or(mex("StackUnderflow", "stack underflow"))?;
                match (&a, &b) {
                    (Value::Object(obj), _) => {
                        let args = vec![
                            Value::Object(obj.clone()),
                            Value::String("ge".to_string()),
                            b.clone(),
                        ];
                        match call_builtin("call_method", &args) {
                            Ok(v) => stack.push(v),
                            Err(_) => {
                                // Fallback: ge(a,b) = ~lt(a,b)
                                let args2 = vec![
                                    Value::Object(obj.clone()),
                                    Value::String("lt".to_string()),
                                    b.clone(),
                                ];
                                match call_builtin("call_method", &args2) {
                                    Ok(v) => {
                                        let truth: f64 = (&v).try_into()?;
                                        stack.push(Value::Num(if truth == 0.0 {
                                            1.0
                                        } else {
                                            0.0
                                        }));
                                    }
                                    Err(_) => {
                                        let aa: f64 = (&a).try_into()?;
                                        let bb: f64 = (&b).try_into()?;
                                        stack.push(Value::Num(if aa >= bb { 1.0 } else { 0.0 }));
                                    }
                                }
                            }
                        }
                    }
                    (_, Value::Object(obj)) => {
                        let args = vec![
                            Value::Object(obj.clone()),
                            Value::String("le".to_string()),
                            a.clone(),
                        ];
                        match call_builtin("call_method", &args) {
                            Ok(v) => stack.push(v),
                            Err(_) => {
                                // Fallback: le(b,a) = ~gt(b,a); hence ge(a,b) = le(b,a)
                                let args2 = vec![
                                    Value::Object(obj.clone()),
                                    Value::String("gt".to_string()),
                                    a.clone(),
                                ];
                                match call_builtin("call_method", &args2) {
                                    Ok(v) => {
                                        let truth: f64 = (&v).try_into()?;
                                        stack.push(Value::Num(if truth == 0.0 {
                                            1.0
                                        } else {
                                            0.0
                                        }));
                                    }
                                    Err(_) => {
                                        let aa: f64 = (&a).try_into()?;
                                        let bb: f64 = (&b).try_into()?;
                                        stack.push(Value::Num(if aa >= bb { 1.0 } else { 0.0 }));
                                    }
                                }
                            }
                        }
                    }
                    _ => {
                        let bb: f64 = (&b).try_into()?;
                        let aa: f64 = (&a).try_into()?;
                        stack.push(Value::Num(if aa >= bb { 1.0 } else { 0.0 }));
                    }
                }
            }
            Instr::Equal => {
                let b = stack
                    .pop()
                    .ok_or(mex("StackUnderflow", "stack underflow"))?;
                let a = stack
                    .pop()
                    .ok_or(mex("StackUnderflow", "stack underflow"))?;
                match (&a, &b) {
                    (Value::Object(obj), _) => {
                        let args = vec![
                            Value::Object(obj.clone()),
                            Value::String("eq".to_string()),
                            b.clone(),
                        ];
                        match call_builtin("call_method", &args) {
                            Ok(v) => stack.push(v),
                            Err(_) => {
                                let aa: f64 = (&a).try_into()?;
                                let bb: f64 = (&b).try_into()?;
                                stack.push(Value::Num(if aa == bb { 1.0 } else { 0.0 }))
                            }
                        }
                    }
                    (_, Value::Object(obj)) => {
                        let args = vec![
                            Value::Object(obj.clone()),
                            Value::String("eq".to_string()),
                            a.clone(),
                        ];
                        match call_builtin("call_method", &args) {
                            Ok(v) => stack.push(v),
                            Err(_) => {
                                let aa: f64 = (&a).try_into()?;
                                let bb: f64 = (&b).try_into()?;
                                stack.push(Value::Num(if aa == bb { 1.0 } else { 0.0 }))
                            }
                        }
                    }
                    (Value::HandleObject(_), _) | (_, Value::HandleObject(_)) => {
                        // Delegate to runtime eq builtin which implements identity semantics
                        let v = runmat_runtime::call_builtin("eq", &[a.clone(), b.clone()])?;
                        stack.push(v);
                    }
                    (Value::Tensor(ta), Value::Tensor(tb)) => {
                        // Element-wise eq; shapes must match
                        if ta.shape != tb.shape {
                            return Err(mex(
                                "ShapeMismatch",
                                "shape mismatch for element-wise comparison",
                            ));
                        }
                        let mut out = Vec::with_capacity(ta.data.len());
                        for i in 0..ta.data.len() {
                            out.push(if (ta.data[i] - tb.data[i]).abs() < 1e-12 {
                                1.0
                            } else {
                                0.0
                            });
                        }
                        stack.push(Value::Tensor(
                            runmat_builtins::Tensor::new(out, ta.shape.clone())
                                .map_err(|e| format!("eq: {e}"))?,
                        ));
                    }
                    (Value::Tensor(t), Value::Num(_)) | (Value::Tensor(t), Value::Int(_)) => {
                        let s = match &b {
                            Value::Num(n) => *n,
                            Value::Int(i) => i.to_f64(),
                            _ => 0.0,
                        };
                        let out: Vec<f64> = t
                            .data
                            .iter()
                            .map(|x| if (*x - s).abs() < 1e-12 { 1.0 } else { 0.0 })
                            .collect();
                        stack.push(Value::Tensor(
                            runmat_builtins::Tensor::new(out, t.shape.clone())
                                .map_err(|e| format!("eq: {e}"))?,
                        ));
                    }
                    (Value::Num(_), Value::Tensor(t)) | (Value::Int(_), Value::Tensor(t)) => {
                        let s = match &a {
                            Value::Num(n) => *n,
                            Value::Int(i) => i.to_f64(),
                            _ => 0.0,
                        };
                        let out: Vec<f64> = t
                            .data
                            .iter()
                            .map(|x| if (s - *x).abs() < 1e-12 { 1.0 } else { 0.0 })
                            .collect();
                        stack.push(Value::Tensor(
                            runmat_builtins::Tensor::new(out, t.shape.clone())
                                .map_err(|e| format!("eq: {e}"))?,
                        ));
                    }
                    (Value::StringArray(sa), Value::StringArray(sb)) => {
                        if sa.shape != sb.shape {
                            return Err(mex(
                                "ShapeMismatch",
                                "shape mismatch for string array comparison",
                            ));
                        }
                        let mut out = Vec::with_capacity(sa.data.len());
                        for i in 0..sa.data.len() {
                            out.push(if sa.data[i] == sb.data[i] { 1.0 } else { 0.0 });
                        }
                        stack.push(Value::Tensor(
                            runmat_builtins::Tensor::new(out, sa.shape.clone())
                                .map_err(|e| format!("eq: {e}"))?,
                        ));
                    }
                    (Value::StringArray(sa), Value::String(s)) => {
                        let mut out = Vec::with_capacity(sa.data.len());
                        for i in 0..sa.data.len() {
                            out.push(if sa.data[i] == *s { 1.0 } else { 0.0 });
                        }
                        stack.push(Value::Tensor(
                            runmat_builtins::Tensor::new(out, sa.shape.clone())
                                .map_err(|e| format!("eq: {e}"))?,
                        ));
                    }
                    (Value::String(s), Value::StringArray(sa)) => {
                        let mut out = Vec::with_capacity(sa.data.len());
                        for i in 0..sa.data.len() {
                            out.push(if *s == sa.data[i] { 1.0 } else { 0.0 });
                        }
                        stack.push(Value::Tensor(
                            runmat_builtins::Tensor::new(out, sa.shape.clone())
                                .map_err(|e| format!("eq: {e}"))?,
                        ));
                    }
                    (Value::String(a_s), Value::String(b_s)) => {
                        stack.push(Value::Num(if a_s == b_s { 1.0 } else { 0.0 }));
                    }
                    _ => {
                        let bb: f64 = (&b).try_into()?;
                        let aa: f64 = (&a).try_into()?;
                        stack.push(Value::Num(if aa == bb { 1.0 } else { 0.0 }));
                    }
                }
            }
            Instr::NotEqual => {
                let b = stack
                    .pop()
                    .ok_or(mex("StackUnderflow", "stack underflow"))?;
                let a = stack
                    .pop()
                    .ok_or(mex("StackUnderflow", "stack underflow"))?;
                match (&a, &b) {
                    (Value::Object(obj), _) => {
                        let args = vec![
                            Value::Object(obj.clone()),
                            Value::String("ne".to_string()),
                            b.clone(),
                        ];
                        match call_builtin("call_method", &args) {
                            Ok(v) => stack.push(v),
                            Err(_) => {
                                // Fallback: ne(a,b) = ~eq(a,b)
                                let args2 = vec![
                                    Value::Object(obj.clone()),
                                    Value::String("eq".to_string()),
                                    b.clone(),
                                ];
                                match call_builtin("call_method", &args2) {
                                    Ok(v) => {
                                        let truth: f64 = (&v).try_into()?;
                                        stack.push(Value::Num(if truth == 0.0 {
                                            1.0
                                        } else {
                                            0.0
                                        }));
                                    }
                                    Err(_) => {
                                        let aa: f64 = (&a).try_into()?;
                                        let bb: f64 = (&b).try_into()?;
                                        stack.push(Value::Num(if aa != bb { 1.0 } else { 0.0 }));
                                    }
                                }
                            }
                        }
                    }
                    (_, Value::Object(obj)) => {
                        let args = vec![
                            Value::Object(obj.clone()),
                            Value::String("ne".to_string()),
                            a.clone(),
                        ];
                        match call_builtin("call_method", &args) {
                            Ok(v) => stack.push(v),
                            Err(_) => {
                                // Fallback: ne(b,a) = ~eq(b,a)
                                let args2 = vec![
                                    Value::Object(obj.clone()),
                                    Value::String("eq".to_string()),
                                    a.clone(),
                                ];
                                match call_builtin("call_method", &args2) {
                                    Ok(v) => {
                                        let truth: f64 = (&v).try_into()?;
                                        stack.push(Value::Num(if truth == 0.0 {
                                            1.0
                                        } else {
                                            0.0
                                        }));
                                    }
                                    Err(_) => {
                                        let aa: f64 = (&a).try_into()?;
                                        let bb: f64 = (&b).try_into()?;
                                        stack.push(Value::Num(if aa != bb { 1.0 } else { 0.0 }));
                                    }
                                }
                            }
                        }
                    }
                    (Value::HandleObject(_), _) | (_, Value::HandleObject(_)) => {
                        let v = runmat_runtime::call_builtin("ne", &[a.clone(), b.clone()])?;
                        stack.push(v);
                    }
                    (Value::Tensor(ta), Value::Tensor(tb)) => {
                        if ta.shape != tb.shape {
                            return Err(mex(
                                "ShapeMismatch",
                                "shape mismatch for element-wise comparison",
                            ));
                        }
                        let mut out = Vec::with_capacity(ta.data.len());
                        for i in 0..ta.data.len() {
                            out.push(if (ta.data[i] - tb.data[i]).abs() >= 1e-12 {
                                1.0
                            } else {
                                0.0
                            });
                        }
                        stack.push(Value::Tensor(
                            runmat_builtins::Tensor::new(out, ta.shape.clone())
                                .map_err(|e| format!("ne: {e}"))?,
                        ));
                    }
                    (Value::Tensor(t), Value::Num(_)) | (Value::Tensor(t), Value::Int(_)) => {
                        let s = match &b {
                            Value::Num(n) => *n,
                            Value::Int(i) => i.to_f64(),
                            _ => 0.0,
                        };
                        let out: Vec<f64> = t
                            .data
                            .iter()
                            .map(|x| if (*x - s).abs() >= 1e-12 { 1.0 } else { 0.0 })
                            .collect();
                        stack.push(Value::Tensor(
                            runmat_builtins::Tensor::new(out, t.shape.clone())
                                .map_err(|e| format!("ne: {e}"))?,
                        ));
                    }
                    (Value::Num(_), Value::Tensor(t)) | (Value::Int(_), Value::Tensor(t)) => {
                        let s = match &a {
                            Value::Num(n) => *n,
                            Value::Int(i) => i.to_f64(),
                            _ => 0.0,
                        };
                        let out: Vec<f64> = t
                            .data
                            .iter()
                            .map(|x| if (s - *x).abs() >= 1e-12 { 1.0 } else { 0.0 })
                            .collect();
                        stack.push(Value::Tensor(
                            runmat_builtins::Tensor::new(out, t.shape.clone())
                                .map_err(|e| format!("ne: {e}"))?,
                        ));
                    }
                    (Value::StringArray(sa), Value::StringArray(sb)) => {
                        if sa.shape != sb.shape {
                            return Err(mex(
                                "ShapeMismatch",
                                "shape mismatch for string array comparison",
                            ));
                        }
                        let mut out = Vec::with_capacity(sa.data.len());
                        for i in 0..sa.data.len() {
                            out.push(if sa.data[i] != sb.data[i] { 1.0 } else { 0.0 });
                        }
                        stack.push(Value::Tensor(
                            runmat_builtins::Tensor::new(out, sa.shape.clone())
                                .map_err(|e| format!("ne: {e}"))?,
                        ));
                    }
                    (Value::StringArray(sa), Value::String(s)) => {
                        let mut out = Vec::with_capacity(sa.data.len());
                        for i in 0..sa.data.len() {
                            out.push(if sa.data[i] != *s { 1.0 } else { 0.0 });
                        }
                        stack.push(Value::Tensor(
                            runmat_builtins::Tensor::new(out, sa.shape.clone())
                                .map_err(|e| format!("ne: {e}"))?,
                        ));
                    }
                    (Value::String(s), Value::StringArray(sa)) => {
                        let mut out = Vec::with_capacity(sa.data.len());
                        for i in 0..sa.data.len() {
                            out.push(if *s != sa.data[i] { 1.0 } else { 0.0 });
                        }
                        stack.push(Value::Tensor(
                            runmat_builtins::Tensor::new(out, sa.shape.clone())
                                .map_err(|e| format!("ne: {e}"))?,
                        ));
                    }
                    (Value::String(a_s), Value::String(b_s)) => {
                        stack.push(Value::Num(if a_s != b_s { 1.0 } else { 0.0 }));
                    }
                    _ => {
                        let bb: f64 = (&b).try_into()?;
                        let aa: f64 = (&a).try_into()?;
                        stack.push(Value::Num(if aa != bb { 1.0 } else { 0.0 }));
                    }
                }
            }
            Instr::JumpIfFalse(target) => {
                let cond: f64 = (&stack
                    .pop()
                    .ok_or(mex("StackUnderflow", "stack underflow"))?)
                    .try_into()?;
                if cond == 0.0 {
                    pc = target;
                    continue;
                }
            }
            Instr::Jump(target) => {
                pc = target;
                continue;
            }
            Instr::CallBuiltin(name, arg_count) => {
                if name == "nargin" {
                    if arg_count != 0 {
                        vm_bail!(mex("TooManyInputs", "nargin takes no arguments"));
                    }
                    let (nin, _) =
                        CALL_COUNTS.with(|cc| cc.borrow().last().cloned().unwrap_or((0, 0)));
                    stack.push(Value::Num(nin as f64));
                    pc += 1;
                    continue;
                }
                if name == "nargout" {
                    if arg_count != 0 {
                        vm_bail!(mex("TooManyInputs", "nargout takes no arguments"));
                    }
                    let (_, nout) =
                        CALL_COUNTS.with(|cc| cc.borrow().last().cloned().unwrap_or((0, 0)));
                    stack.push(Value::Num(nout as f64));
                    pc += 1;
                    continue;
                }
                let mut args = Vec::new();
                for _ in 0..arg_count {
                    args.push(
                        stack
                            .pop()
                            .ok_or(mex("StackUnderflow", "stack underflow"))?,
                    );
                }
                args.reverse();
                let prepared_primary = accel_prepare_args(&name, &args)?;
                match runmat_runtime::call_builtin(&name, &prepared_primary) {
                    Ok(result) => stack.push(result),
                    Err(e) => {
                        // Specific-import matches: import pkg.foo; name == foo
                        let mut specific_matches: Vec<(String, Vec<Value>, Value)> = Vec::new();
                        for (path, wildcard) in &imports {
                            if *wildcard {
                                continue;
                            }
                            if path.last().map(|s| s.as_str()) == Some(name.as_str()) {
                                let qual = path.join(".");
                                let qual_args = accel_prepare_args(&qual, &prepared_primary)?;
                                match runmat_runtime::call_builtin(&qual, &qual_args) {
                                    Ok(value) => specific_matches.push((qual, qual_args, value)),
                                    Err(_) => {}
                                }
                            }
                        }
                        if specific_matches.len() > 1 {
                            let msg = specific_matches
                                .iter()
                                .map(|(q, _, _)| q.clone())
                                .collect::<Vec<_>>()
                                .join(", ");
                            vm_bail!(format!("ambiguous builtin '{}' via imports: {}", name, msg));
                        }
                        if let Some((_, _, value)) = specific_matches.pop() {
                            stack.push(value);
                        } else {
                            // Wildcard-import matches: import pkg.*; try pkg.name
                            let mut wildcard_matches: Vec<(String, Vec<Value>, Value)> = Vec::new();
                            for (path, wildcard) in &imports {
                                if !*wildcard {
                                    continue;
                                }
                                if path.is_empty() {
                                    continue;
                                }
                                let mut qual = String::new();
                                for (i, part) in path.iter().enumerate() {
                                    if i > 0 {
                                        qual.push('.');
                                    }
                                    qual.push_str(part);
                                }
                                qual.push('.');
                                qual.push_str(&name);
                                let qual_args = accel_prepare_args(&qual, &prepared_primary)?;
                                match runmat_runtime::call_builtin(&qual, &qual_args) {
                                    Ok(value) => wildcard_matches.push((qual, qual_args, value)),
                                    Err(_) => {}
                                }
                            }
                            if wildcard_matches.len() > 1 {
                                let msg = wildcard_matches
                                    .iter()
                                    .map(|(q, _, _)| q.clone())
                                    .collect::<Vec<_>>()
                                    .join(", ");
                                vm_bail!(format!(
                                    "ambiguous builtin '{}' via wildcard imports: {}",
                                    name, msg
                                ));
                            }
                            if let Some((_, _, value)) = wildcard_matches.pop() {
                                stack.push(value);
                            } else {
                                // Special-case: rethrow() without explicit e uses last caught
                                if name == "rethrow" && args.is_empty() {
                                    if let Some(le) = &last_exception {
                                        vm_bail!(format!("{}: {}", le.identifier, le.message));
                                    }
                                }
                                if let Some((catch_pc, catch_var)) = try_stack.pop() {
                                    if let Some(var_idx) = catch_var {
                                        if var_idx >= vars.len() {
                                            vars.resize(var_idx + 1, Value::Num(0.0));
                                            refresh_workspace_state(&vars);
                                        }
                                        let mex = parse_exception(&e);
                                        last_exception = Some(mex.clone());
                                        vars[var_idx] = Value::MException(mex);
                                    }
                                    pc = catch_pc;
                                    continue;
                                } else {
                                    return Err(e);
                                }
                            }
                        }
                    }
                }
            }
            Instr::CallBuiltinExpandLast(name, fixed_argc, num_indices) => {
                // Stack layout: [..., a1, a2, ..., a_fixed, base_for_cell, idx1, idx2, ...]
                // Build args vector by first collecting fixed args, then expanding cell indexing into comma-list
                // Evaluate indices and base
                let mut indices = Vec::with_capacity(num_indices);
                for _ in 0..num_indices {
                    let v = stack
                        .pop()
                        .ok_or(mex("StackUnderflow", "stack underflow"))?;
                    indices.push(v);
                }
                indices.reverse();
                let base = stack
                    .pop()
                    .ok_or(mex("StackUnderflow", "stack underflow"))?;
                // Collect fixed args
                let mut fixed = Vec::with_capacity(fixed_argc);
                for _ in 0..fixed_argc {
                    fixed.push(
                        stack
                            .pop()
                            .ok_or(mex("StackUnderflow", "stack underflow"))?,
                    );
                }
                fixed.reverse();
                // Evaluate cell indexing, then flatten cell contents to extend args
                let expanded = match (base, indices.len()) {
                    (Value::Cell(ca), 1) => {
                        match &indices[0] {
                            Value::Num(n) => {
                                let i = *n as usize;
                                if i == 0 || i > ca.data.len() {
                                    return Err(mex(
                                        "CellIndexOutOfBounds",
                                        "Cell index out of bounds",
                                    ));
                                }
                                vec![(*ca.data[i - 1]).clone()]
                            }
                            Value::Int(i) => {
                                let iu = i.to_i64() as usize;
                                if iu == 0 || iu > ca.data.len() {
                                    return Err(mex(
                                        "CellIndexOutOfBounds",
                                        "Cell index out of bounds",
                                    ));
                                }
                                vec![(*ca.data[iu - 1]).clone()]
                            }
                            Value::Tensor(t) => {
                                // Treat as list of 1-based indices; expand each
                                let mut out: Vec<Value> = Vec::with_capacity(t.data.len());
                                for &val in &t.data {
                                    let iu = val as usize;
                                    if iu == 0 || iu > ca.data.len() {
                                        return Err(mex(
                                            "CellIndexOutOfBounds",
                                            "Cell index out of bounds",
                                        ));
                                    }
                                    out.push((*ca.data[iu - 1]).clone());
                                }
                                out
                            }
                            _ => return Err(mex("CellIndexType", "Unsupported cell index type")),
                        }
                    }
                    (Value::Cell(ca), 2) => {
                        let r: f64 = (&indices[0]).try_into()?;
                        let c: f64 = (&indices[1]).try_into()?;
                        let (ir, ic) = (r as usize, c as usize);
                        if ir == 0 || ir > ca.rows || ic == 0 || ic > ca.cols {
                            return Err(mex(
                                "CellSubscriptOutOfBounds",
                                "Cell subscript out of bounds",
                            ));
                        }
                        vec![(*ca.data[(ir - 1) * ca.cols + (ic - 1)]).clone()]
                    }
                    (other, _) => {
                        // Route to subsref(obj,'{}',{indices...}) if object
                        match other {
                            Value::Object(obj) => {
                                let cell = runmat_builtins::CellArray::new(
                                    indices.clone(),
                                    1,
                                    indices.len(),
                                )
                                .map_err(|e| format!("subsref build error: {e}"))?;
                                let v = match runmat_runtime::call_builtin(
                                    "call_method",
                                    &[
                                        Value::Object(obj),
                                        Value::String("subsref".to_string()),
                                        Value::String("{}".to_string()),
                                        Value::Cell(cell),
                                    ],
                                ) {
                                    Ok(v) => v,
                                    Err(e) => vm_bail!(e),
                                };
                                vec![v]
                            }
                            _ => {
                                return Err(mex(
                                    "ExpandError",
                                    "CallBuiltinExpandLast requires cell or object cell access",
                                ))
                            }
                        }
                    }
                };
                let mut args = fixed;
                args.extend(expanded.into_iter());
                match call_builtin_auto(&name, &args) {
                    Ok(v) => stack.push(v),
                    Err(e) => vm_bail!(e),
                }
            }
            Instr::CallBuiltinExpandAt(name, before_count, num_indices, after_count) => {
                // Stack layout: [..., a1..abefore, base, idx..., a_after...]
                let mut after: Vec<Value> = Vec::with_capacity(after_count);
                for _ in 0..after_count {
                    after.push(
                        stack
                            .pop()
                            .ok_or(mex("StackUnderflow", "stack underflow"))?,
                    );
                }
                after.reverse();
                let mut indices = Vec::with_capacity(num_indices);
                for _ in 0..num_indices {
                    indices.push(
                        stack
                            .pop()
                            .ok_or(mex("StackUnderflow", "stack underflow"))?,
                    );
                }
                indices.reverse();
                let base = stack
                    .pop()
                    .ok_or(mex("StackUnderflow", "stack underflow"))?;
                let mut before: Vec<Value> = Vec::with_capacity(before_count);
                for _ in 0..before_count {
                    before.push(
                        stack
                            .pop()
                            .ok_or(mex("StackUnderflow", "stack underflow"))?,
                    );
                }
                before.reverse();
                let expanded = match (base, indices.len()) {
                    (Value::Cell(ca), 1) => match &indices[0] {
                        Value::Num(n) => {
                            let idx = *n as usize;
                            if idx == 0 || idx > ca.data.len() {
                                return Err(mex(
                                    "CellIndexOutOfBounds",
                                    "Cell index out of bounds",
                                ));
                            }
                            vec![(*ca.data[idx - 1]).clone()]
                        }
                        Value::Int(i) => {
                            let idx = i.to_i64() as usize;
                            if idx == 0 || idx > ca.data.len() {
                                return Err(mex(
                                    "CellIndexOutOfBounds",
                                    "Cell index out of bounds",
                                ));
                            }
                            vec![(*ca.data[idx - 1]).clone()]
                        }
                        Value::Tensor(t) => {
                            let mut out: Vec<Value> = Vec::with_capacity(t.data.len());
                            for &val in &t.data {
                                let iu = val as usize;
                                if iu == 0 || iu > ca.data.len() {
                                    return Err(mex(
                                        "CellIndexOutOfBounds",
                                        "Cell index out of bounds",
                                    ));
                                }
                                out.push((*ca.data[iu - 1]).clone());
                            }
                            out
                        }
                        _ => return Err(mex("CellIndexType", "Unsupported cell index type")),
                    },
                    (Value::Cell(ca), 2) => {
                        let r: f64 = (&indices[0]).try_into()?;
                        let c: f64 = (&indices[1]).try_into()?;
                        let (ir, ic) = (r as usize, c as usize);
                        if ir == 0 || ir > ca.rows || ic == 0 || ic > ca.cols {
                            return Err(mex(
                                "CellSubscriptOutOfBounds",
                                "Cell subscript out of bounds",
                            ));
                        }
                        vec![(*ca.data[(ir - 1) * ca.cols + (ic - 1)]).clone()]
                    }
                    (Value::Object(obj), _) => {
                        let idx_vals: Vec<Value> = indices
                            .iter()
                            .map(|v| Value::Num((v).try_into().unwrap_or(0.0)))
                            .collect();
                        let cell = runmat_runtime::call_builtin("__make_cell", &idx_vals)?;
                        let v = match runmat_runtime::call_builtin(
                            "call_method",
                            &[
                                Value::Object(obj),
                                Value::String("subsref".to_string()),
                                Value::String("{}".to_string()),
                                cell,
                            ],
                        ) {
                            Ok(v) => v,
                            Err(e) => vm_bail!(e),
                        };
                        vec![v]
                    }
                    _ => {
                        return Err(mex(
                            "ExpandError",
                            "CallBuiltinExpandAt requires cell or object cell access",
                        ))
                    }
                };
                let mut args = before;
                args.extend(expanded.into_iter());
                args.extend(after.into_iter());
                match call_builtin_auto(&name, &args) {
                    Ok(v) => stack.push(v),
                    Err(e) => vm_bail!(e),
                }
            }
            Instr::CallBuiltinExpandMulti(name, specs) => {
                // Build final args by walking specs left-to-right and popping from stack accordingly.
                let mut args: Vec<Value> = Vec::with_capacity(specs.len());
                // We'll reconstruct by first collecting a temporary vector and then reversing (since stack is LIFO)
                let mut temp: Vec<Value> = Vec::new();
                for spec in specs.iter().rev() {
                    if spec.is_expand {
                        let mut indices = Vec::with_capacity(spec.num_indices);
                        for _ in 0..spec.num_indices {
                            indices.push(
                                stack
                                    .pop()
                                    .ok_or(mex("StackUnderflow", "stack underflow"))?,
                            );
                        }
                        indices.reverse();
                        let base = stack
                            .pop()
                            .ok_or(mex("StackUnderflow", "stack underflow"))?;
                        #[cfg(feature = "native-accel")]
                        clear_residency(&base);
                        let expanded = if spec.expand_all {
                            match base {
                                Value::Cell(ca) => {
                                    ca.data.iter().map(|p| (*(*p)).clone()).collect()
                                }
                                Value::Object(obj) => {
                                    // subsref(obj,'{}', {}) with empty indices; expect a cell or value
                                    let empty = runmat_builtins::CellArray::new(vec![], 1, 0)
                                        .map_err(|e| format!("subsref build error: {e}"))?;
                                    let v = match runmat_runtime::call_builtin(
                                        "call_method",
                                        &[
                                            Value::Object(obj),
                                            Value::String("subsref".to_string()),
                                            Value::String("{}".to_string()),
                                            Value::Cell(empty),
                                        ],
                                    ) {
                                        Ok(v) => v,
                                        Err(e) => vm_bail!(e),
                                    };
                                    match v {
                                        Value::Cell(ca) => {
                                            ca.data.iter().map(|p| (*(*p)).clone()).collect()
                                        }
                                        other => vec![other],
                                    }
                                }
                                _ => return Err(mex(
                                    "ExpandError",
                                    "CallBuiltinExpandMulti requires cell or object for expand_all",
                                )),
                            }
                        } else {
                            match (base, indices.len()) {
                                (Value::Cell(ca), 1) => match &indices[0] {
                                    Value::Num(n) => {
                                        let idx = *n as usize;
                                        if idx == 0 || idx > ca.data.len() {
                                            return Err(mex(
                                                "CellIndexOutOfBounds",
                                                "Cell index out of bounds",
                                            ));
                                        }
                                        vec![(*ca.data[idx - 1]).clone()]
                                    }
                                    Value::Int(i) => {
                                        let idx = i.to_i64() as usize;
                                        if idx == 0 || idx > ca.data.len() {
                                            return Err(mex(
                                                "CellIndexOutOfBounds",
                                                "Cell index out of bounds",
                                            ));
                                        }
                                        vec![(*ca.data[idx - 1]).clone()]
                                    }
                                    Value::Tensor(t) => {
                                        let mut out: Vec<Value> = Vec::with_capacity(t.data.len());
                                        for &val in &t.data {
                                            let iu = val as usize;
                                            if iu == 0 || iu > ca.data.len() {
                                                return Err(mex(
                                                    "CellIndexOutOfBounds",
                                                    "Cell index out of bounds",
                                                ));
                                            }
                                            out.push((*ca.data[iu - 1]).clone());
                                        }
                                        out
                                    }
                                    _ => {
                                        return Err(mex(
                                            "CellIndexType",
                                            "Unsupported cell index type",
                                        ))
                                    }
                                },
                                (Value::Cell(ca), 2) => {
                                    let r: f64 = (&indices[0]).try_into()?;
                                    let c: f64 = (&indices[1]).try_into()?;
                                    let (ir, ic) = (r as usize, c as usize);
                                    if ir == 0 || ir > ca.rows || ic == 0 || ic > ca.cols {
                                        return Err(mex(
                                            "CellSubscriptOutOfBounds",
                                            "Cell subscript out of bounds",
                                        ));
                                    }
                                    vec![(*ca.data[(ir - 1) * ca.cols + (ic - 1)]).clone()]
                                }
                                (Value::Object(obj), _) => {
                                    let idx_vals: Vec<Value> = indices
                                        .iter()
                                        .map(|v| Value::Num((v).try_into().unwrap_or(0.0)))
                                        .collect();
                                    let cell =
                                        runmat_runtime::call_builtin("__make_cell", &idx_vals)?;
                                    let v = match runmat_runtime::call_builtin(
                                        "call_method",
                                        &[
                                            Value::Object(obj),
                                            Value::String("subsref".to_string()),
                                            Value::String("{}".to_string()),
                                            cell,
                                        ],
                                    ) {
                                        Ok(v) => v,
                                        Err(e) => vm_bail!(e),
                                    };
                                    vec![v]
                                }
                                _ => return Err(mex(
                                    "ExpandError",
                                    "CallBuiltinExpandMulti requires cell or object cell access",
                                )),
                            }
                        };
                        for v in expanded {
                            temp.push(v);
                        }
                    } else {
                        temp.push(
                            stack
                                .pop()
                                .ok_or(mex("StackUnderflow", "stack underflow"))?,
                        );
                    }
                }
                temp.reverse();
                args.extend(temp.into_iter());
                match call_builtin_auto(&name, &args) {
                    Ok(v) => stack.push(v),
                    Err(e) => vm_bail!(e),
                }
            }
            Instr::PackToRow(count) => {
                // Pop count values and build a 1xN numeric tensor (Num only; others error)
                let mut vals: Vec<f64> = Vec::with_capacity(count);
                let mut tmp: Vec<Value> = Vec::with_capacity(count);
                for _ in 0..count {
                    tmp.push(
                        stack
                            .pop()
                            .ok_or(mex("StackUnderflow", "stack underflow"))?,
                    );
                }
                tmp.reverse();
                for v in tmp {
                    let n: f64 = (&v).try_into()?;
                    vals.push(n);
                }
                let tens = runmat_builtins::Tensor::new(vals, vec![1, count])
                    .map_err(|e| format!("PackToRow: {e}"))?;
                stack.push(Value::Tensor(tens));
            }
            Instr::PackToCol(count) => {
                let mut vals: Vec<f64> = Vec::with_capacity(count);
                let mut tmp: Vec<Value> = Vec::with_capacity(count);
                for _ in 0..count {
                    tmp.push(
                        stack
                            .pop()
                            .ok_or(mex("StackUnderflow", "stack underflow"))?,
                    );
                }
                tmp.reverse();
                for v in tmp {
                    let n: f64 = (&v).try_into()?;
                    vals.push(n);
                }
                let tens = runmat_builtins::Tensor::new(vals, vec![count, 1])
                    .map_err(|e| format!("PackToCol: {e}"))?;
                stack.push(Value::Tensor(tens));
            }
            Instr::CallFunctionExpandMulti(name, specs) => {
                // Build args via specs, then invoke user function similar to CallFunction
                let mut temp: Vec<Value> = Vec::new();
                for spec in specs.iter().rev() {
                    if spec.is_expand {
                        let mut indices = Vec::with_capacity(spec.num_indices);
                        for _ in 0..spec.num_indices {
                            indices.push(
                                stack
                                    .pop()
                                    .ok_or(mex("StackUnderflow", "stack underflow"))?,
                            );
                        }
                        indices.reverse();
                        let base = stack
                            .pop()
                            .ok_or(mex("StackUnderflow", "stack underflow"))?;
                        let expanded = if spec.expand_all {
                            match base {
                                Value::Cell(ca) => ca.data.iter().map(|p| (*(*p)).clone()).collect::<Vec<Value>>(),
                                Value::Object(obj) => {
                                    let empty = runmat_builtins::CellArray::new(vec![], 1, 0).map_err(|e| format!("subsref build error: {e}"))?;
                                    let v = match runmat_runtime::call_builtin("call_method", &[
                                        Value::Object(obj),
                                        Value::String("subsref".to_string()),
                                        Value::String("{}".to_string()),
                                        Value::Cell(empty),
                                    ]) { Ok(v) => v, Err(e) => vm_bail!(e) };
                                    match v { Value::Cell(ca) => ca.data.iter().map(|p| (*(*p)).clone()).collect::<Vec<Value>>(), other => vec![other] }
                                }
                                _ => return Err("CallFunctionExpandMulti requires cell or object for expand_all".to_string()),
                            }
                        } else {
                            match (base, indices.len()) {
                                (Value::Cell(ca), 1) => match &indices[0] {
                                    Value::Num(n) => {
                                        let idx = *n as usize;
                                        if idx == 0 || idx > ca.data.len() {
                                            return Err(mex(
                                                "CellIndexOutOfBounds",
                                                "Cell index out of bounds",
                                            ));
                                        }
                                        vec![(*ca.data[idx - 1]).clone()]
                                    }
                                    Value::Int(i) => {
                                        let idx = i.to_i64() as usize;
                                        if idx == 0 || idx > ca.data.len() {
                                            return Err(mex(
                                                "CellIndexOutOfBounds",
                                                "Cell index out of bounds",
                                            ));
                                        }
                                        vec![(*ca.data[idx - 1]).clone()]
                                    }
                                    Value::Tensor(t) => {
                                        let mut out: Vec<Value> = Vec::with_capacity(t.data.len());
                                        for &val in &t.data {
                                            let iu = val as usize;
                                            if iu == 0 || iu > ca.data.len() {
                                                return Err(mex(
                                                    "CellIndexOutOfBounds",
                                                    "Cell index out of bounds",
                                                ));
                                            }
                                            out.push((*ca.data[iu - 1]).clone());
                                        }
                                        out
                                    }
                                    _ => {
                                        return Err(mex(
                                            "CellIndexType",
                                            "Unsupported cell index type",
                                        ))
                                    }
                                },
                                (Value::Cell(ca), 2) => {
                                    let r: f64 = (&indices[0]).try_into()?;
                                    let c: f64 = (&indices[1]).try_into()?;
                                    let (ir, ic) = (r as usize, c as usize);
                                    if ir == 0 || ir > ca.rows || ic == 0 || ic > ca.cols {
                                        return Err(mex(
                                            "CellSubscriptOutOfBounds",
                                            "Cell subscript out of bounds",
                                        ));
                                    }
                                    vec![(*ca.data[(ir - 1) * ca.cols + (ic - 1)]).clone()]
                                }
                                (Value::Object(obj), _) => {
                                    let cell = runmat_builtins::CellArray::new(
                                        indices.clone(),
                                        1,
                                        indices.len(),
                                    )
                                    .map_err(|e| format!("subsref build error: {e}"))?;
                                    let v = match runmat_runtime::call_builtin(
                                        "call_method",
                                        &[
                                            Value::Object(obj),
                                            Value::String("subsref".to_string()),
                                            Value::String("{}".to_string()),
                                            Value::Cell(cell),
                                        ],
                                    ) {
                                        Ok(v) => v,
                                        Err(e) => vm_bail!(e),
                                    };
                                    vec![v]
                                }
                                _ => return Err(
                                    "CallFunctionExpandMulti requires cell or object cell access"
                                        .to_string(),
                                ),
                            }
                        };
                        for v in expanded {
                            temp.push(v);
                        }
                    } else {
                        temp.push(
                            stack
                                .pop()
                                .ok_or(mex("StackUnderflow", "stack underflow"))?,
                        );
                    }
                }
                temp.reverse();
                let args = temp;
                let func: UserFunction = match bytecode.functions.get(&name) {
                    Some(f) => f.clone(),
                    None => vm_bail!(mex(
                        "UndefinedFunction",
                        &format!("Undefined function: {name}")
                    )),
                };
                let var_map = runmat_hir::remapping::create_complete_function_var_map(
                    &func.params,
                    &func.outputs,
                    &func.body,
                );
                let local_var_count = var_map.len();
                let remapped_body =
                    runmat_hir::remapping::remap_function_body(&func.body, &var_map);
                let func_vars_count = local_var_count.max(func.params.len());
                let mut func_vars = vec![Value::Num(0.0); func_vars_count];
                for (i, _param_id) in func.params.iter().enumerate() {
                    if i < args.len() && i < func_vars.len() {
                        func_vars[i] = args[i].clone();
                    }
                }
                for (original_var_id, local_var_id) in &var_map {
                    let local_index = local_var_id.0;
                    let global_index = original_var_id.0;
                    if local_index < func_vars.len() && global_index < vars.len() {
                        let is_parameter = func
                            .params
                            .iter()
                            .any(|param_id| param_id == original_var_id);
                        if !is_parameter {
                            func_vars[local_index] = vars[global_index].clone();
                        }
                    }
                }
                let mut func_var_types = func.var_types.clone();
                if func_var_types.len() < local_var_count {
                    func_var_types.resize(local_var_count, Type::Unknown);
                }
                let func_program = runmat_hir::HirProgram {
                    body: remapped_body,
                    var_types: func_var_types,
                };
                let func_bytecode =
                    crate::compile_with_functions(&func_program, &bytecode.functions)?;
                let func_result_vars = match interpret_function(&func_bytecode, func_vars) {
                    Ok(v) => v,
                    Err(e) => vm_bail!(e),
                };
                if let Some(output_var_id) = func.outputs.first() {
                    let local_output_index = var_map.get(output_var_id).map(|id| id.0).unwrap_or(0);
                    if local_output_index < func_result_vars.len() {
                        stack.push(func_result_vars[local_output_index].clone());
                    } else {
                        stack.push(Value::Num(0.0));
                    }
                } else {
                    stack.push(Value::Num(0.0));
                }
            }
            Instr::CallFunction(name, arg_count) => {
                let func: UserFunction = match bytecode.functions.get(&name) {
                    Some(f) => f.clone(),
                    None => vm_bail!(mex(
                        "UndefinedFunction",
                        &format!("Undefined function: {name}")
                    )),
                };
                let mut args = Vec::new();
                for _ in 0..arg_count {
                    args.push(
                        stack
                            .pop()
                            .ok_or(mex("StackUnderflow", "stack underflow"))?,
                    );
                }
                args.reverse();
                if !func.has_varargin {
                    if arg_count < func.params.len() {
                        vm_bail!(mex(
                            "NotEnoughInputs",
                            &format!(
                                "Function '{name}' expects {} inputs, got {arg_count}",
                                func.params.len()
                            )
                        ));
                    }
                    if arg_count > func.params.len() {
                        vm_bail!(mex(
                            "TooManyInputs",
                            &format!(
                                "Function '{name}' expects {} inputs, got {arg_count}",
                                func.params.len()
                            )
                        ));
                    }
                } else {
                    let min_args = func.params.len().saturating_sub(1);
                    if arg_count < min_args {
                        vm_bail!(mex(
                            "NotEnoughInputs",
                            &format!("Function '{name}' expects at least {min_args} inputs, got {arg_count}")
                        ));
                    }
                }
                let var_map = runmat_hir::remapping::create_complete_function_var_map(
                    &func.params,
                    &func.outputs,
                    &func.body,
                );
                let local_var_count = var_map.len();
                let remapped_body =
                    runmat_hir::remapping::remap_function_body(&func.body, &var_map);
                let func_vars_count = local_var_count.max(func.params.len());
                let mut func_vars = vec![Value::Num(0.0); func_vars_count];
                if func.has_varargin {
                    // All fixed parameters except the last (varargin placeholder) are positional; pack the rest into a cell
                    let fixed = func.params.len().saturating_sub(1);
                    for i in 0..fixed {
                        if i < args.len() && i < func_vars.len() {
                            func_vars[i] = args[i].clone();
                        }
                    }
                    let mut rest: Vec<Value> = if args.len() > fixed {
                        args[fixed..].to_vec()
                    } else {
                        Vec::new()
                    };
                    // Create row cell for varargin
                    let cell = runmat_builtins::CellArray::new(
                        std::mem::take(&mut rest),
                        1,
                        if args.len() > fixed {
                            args.len() - fixed
                        } else {
                            0
                        },
                    )
                    .map_err(|e| format!("varargin: {e}"))?;
                    if fixed < func_vars.len() {
                        func_vars[fixed] = Value::Cell(cell);
                    }
                } else {
                    for (i, _param_id) in func.params.iter().enumerate() {
                        if i < args.len() && i < func_vars.len() {
                            func_vars[i] = args[i].clone();
                        }
                    }
                }
                // Copy referenced globals into local frame
                for (original_var_id, local_var_id) in &var_map {
                    let local_index = local_var_id.0;
                    let global_index = original_var_id.0;
                    if local_index < func_vars.len() && global_index < vars.len() {
                        let is_parameter = func
                            .params
                            .iter()
                            .any(|param_id| param_id == original_var_id);
                        if !is_parameter {
                            func_vars[local_index] = vars[global_index].clone();
                        }
                    }
                }
                // Initialize varargout cell if needed
                if func.has_varargout {
                    if let Some(varargout_oid) = func.outputs.last() {
                        if let Some(local_id) = var_map.get(varargout_oid) {
                            if local_id.0 < func_vars.len() {
                                let empty = runmat_builtins::CellArray::new(vec![], 1, 0)
                                    .map_err(|e| format!("varargout init: {e}"))?;
                                func_vars[local_id.0] = Value::Cell(empty);
                            }
                        }
                    }
                }
                let mut func_var_types = func.var_types.clone();
                if func_var_types.len() < local_var_count {
                    func_var_types.resize(local_var_count, Type::Unknown);
                }
                let func_program = runmat_hir::HirProgram {
                    body: remapped_body,
                    var_types: func_var_types,
                };
                let func_bytecode =
                    crate::compile_with_functions(&func_program, &bytecode.functions)?;
                let func_result_vars = match interpret_function_with_counts(
                    &func_bytecode,
                    func_vars,
                    &name,
                    1,
                    arg_count,
                ) {
                    Ok(v) => v,
                    Err(e) => {
                        if let Some((catch_pc, catch_var)) = try_stack.pop() {
                            if let Some(var_idx) = catch_var {
                                if var_idx >= vars.len() {
                                    vars.resize(var_idx + 1, Value::Num(0.0));
                                    refresh_workspace_state(&vars);
                                }
                                let mex = parse_exception(&e);
                                last_exception = Some(mex.clone());
                                vars[var_idx] = Value::MException(mex);
                            }
                            pc = catch_pc;
                            continue;
                        } else {
                            vm_bail!(e);
                        }
                    }
                };
                if func.has_varargout {
                    // Single-output call: return first varargout element if any, else 0
                    // For true multi-assign we already have CallFunctionMulti path
                    let first = func
                        .outputs
                        .first()
                        .and_then(|oid| var_map.get(oid))
                        .map(|lid| lid.0)
                        .unwrap_or(0);
                    if let Some(Value::Cell(ca)) = func_result_vars.get(first) {
                        if !ca.data.is_empty() {
                            stack.push((*ca.data[0]).clone());
                        } else {
                            stack.push(Value::Num(0.0));
                        }
                    } else if let Some(v) = func_result_vars.get(first) {
                        stack.push(v.clone());
                    } else {
                        stack.push(Value::Num(0.0));
                    }
                } else if let Some(output_var_id) = func.outputs.first() {
                    let local_output_index = var_map.get(output_var_id).map(|id| id.0).unwrap_or(0);
                    if local_output_index < func_result_vars.len() {
                        stack.push(func_result_vars[local_output_index].clone());
                    } else {
                        stack.push(Value::Num(0.0));
                    }
                } else {
                    vm_bail!(mex(
                        "TooManyOutputs",
                        &format!("Function '{name}' does not return outputs")
                    ));
                }
            }
            Instr::CallFunctionExpandAt(name, before_count, num_indices, after_count) => {
                // Assemble argument list with expansion at position
                let mut after: Vec<Value> = Vec::with_capacity(after_count);
                for _ in 0..after_count {
                    after.push(
                        stack
                            .pop()
                            .ok_or(mex("StackUnderflow", "stack underflow"))?,
                    );
                }
                after.reverse();
                let mut indices = Vec::with_capacity(num_indices);
                for _ in 0..num_indices {
                    indices.push(
                        stack
                            .pop()
                            .ok_or(mex("StackUnderflow", "stack underflow"))?,
                    );
                }
                indices.reverse();
                let base = stack
                    .pop()
                    .ok_or(mex("StackUnderflow", "stack underflow"))?;
                let mut before: Vec<Value> = Vec::with_capacity(before_count);
                for _ in 0..before_count {
                    before.push(
                        stack
                            .pop()
                            .ok_or(mex("StackUnderflow", "stack underflow"))?,
                    );
                }
                before.reverse();
                let expanded = match (base, indices.len()) {
                    (Value::Cell(ca), 1) => match &indices[0] {
                        Value::Num(n) => {
                            let idx = *n as usize;
                            if idx == 0 || idx > ca.data.len() {
                                return Err(mex(
                                    "CellIndexOutOfBounds",
                                    "Cell index out of bounds",
                                ));
                            }
                            vec![(*ca.data[idx - 1]).clone()]
                        }
                        Value::Int(i) => {
                            let idx = i.to_i64() as usize;
                            if idx == 0 || idx > ca.data.len() {
                                return Err(mex(
                                    "CellIndexOutOfBounds",
                                    "Cell index out of bounds",
                                ));
                            }
                            vec![(*ca.data[idx - 1]).clone()]
                        }
                        Value::Tensor(t) => {
                            let mut out: Vec<Value> = Vec::with_capacity(t.data.len());
                            for &val in &t.data {
                                let iu = val as usize;
                                if iu == 0 || iu > ca.data.len() {
                                    return Err(mex(
                                        "CellIndexOutOfBounds",
                                        "Cell index out of bounds",
                                    ));
                                }
                                out.push((*ca.data[iu - 1]).clone());
                            }
                            out
                        }
                        _ => return Err(mex("CellIndexType", "Unsupported cell index type")),
                    },
                    (Value::Cell(ca), 2) => {
                        let r: f64 = (&indices[0]).try_into()?;
                        let c: f64 = (&indices[1]).try_into()?;
                        let (ir, ic) = (r as usize, c as usize);
                        if ir == 0 || ir > ca.rows || ic == 0 || ic > ca.cols {
                            return Err(mex(
                                "CellSubscriptOutOfBounds",
                                "Cell subscript out of bounds",
                            ));
                        }
                        vec![(*ca.data[(ir - 1) * ca.cols + (ic - 1)]).clone()]
                    }
                    (Value::Object(obj), _) => {
                        let idx_vals: Vec<Value> = indices
                            .iter()
                            .map(|v| Value::Num((v).try_into().unwrap_or(0.0)))
                            .collect();
                        let cell = runmat_runtime::call_builtin("__make_cell", &idx_vals)?;
                        let v = match runmat_runtime::call_builtin(
                            "call_method",
                            &[
                                Value::Object(obj),
                                Value::String("subsref".to_string()),
                                Value::String("{}".to_string()),
                                cell,
                            ],
                        ) {
                            Ok(v) => v,
                            Err(e) => vm_bail!(e),
                        };
                        vec![v]
                    }
                    _ => {
                        return Err(mex(
                            "ExpandError",
                            "CallBuiltinExpandAt requires cell or object cell access",
                        ))
                    }
                };
                let mut args = before;
                args.extend(expanded.into_iter());
                args.extend(after.into_iter());
                match call_builtin(&name, &args) {
                    Ok(v) => stack.push(v),
                    Err(e) => vm_bail!(e),
                }
            }
            Instr::CallFunctionMulti(name, arg_count, out_count) => {
                let func: UserFunction = match bytecode.functions.get(&name) {
                    Some(f) => f.clone(),
                    None => vm_bail!(format!("undefined function: {name}")),
                };
                let mut args = Vec::new();
                for _ in 0..arg_count {
                    args.push(
                        stack
                            .pop()
                            .ok_or(mex("StackUnderflow", "stack underflow"))?,
                    );
                }
                args.reverse();
                if !func.has_varargin {
                    if arg_count < func.params.len() {
                        vm_bail!(mex(
                            "NotEnoughInputs",
                            &format!(
                                "Function '{name}' expects {} inputs, got {arg_count}",
                                func.params.len()
                            )
                        ));
                    }
                    if arg_count > func.params.len() {
                        vm_bail!(mex(
                            "TooManyInputs",
                            &format!(
                                "Function '{name}' expects {} inputs, got {arg_count}",
                                func.params.len()
                            )
                        ));
                    }
                } else if arg_count + 1 < func.params.len() {
                    vm_bail!(mex(
                        "NotEnoughInputs",
                        &format!(
                            "Function '{name}' expects at least {} inputs, got {arg_count}",
                            func.params.len() - 1
                        )
                    ));
                }
                let var_map = runmat_hir::remapping::create_complete_function_var_map(
                    &func.params,
                    &func.outputs,
                    &func.body,
                );
                let local_var_count = var_map.len();
                let remapped_body =
                    runmat_hir::remapping::remap_function_body(&func.body, &var_map);
                let func_vars_count = local_var_count.max(func.params.len());
                let mut func_vars = vec![Value::Num(0.0); func_vars_count];
                if func.has_varargin {
                    let fixed = func.params.len().saturating_sub(1);
                    for i in 0..fixed {
                        if i < args.len() && i < func_vars.len() {
                            func_vars[i] = args[i].clone();
                        }
                    }
                    let mut rest: Vec<Value> = if args.len() > fixed {
                        args[fixed..].to_vec()
                    } else {
                        Vec::new()
                    };
                    let cell = runmat_builtins::CellArray::new(
                        std::mem::take(&mut rest),
                        1,
                        if args.len() > fixed {
                            args.len() - fixed
                        } else {
                            0
                        },
                    )
                    .map_err(|e| format!("varargin: {e}"))?;
                    if fixed < func_vars.len() {
                        func_vars[fixed] = Value::Cell(cell);
                    }
                } else {
                    for (i, _param_id) in func.params.iter().enumerate() {
                        if i < args.len() && i < func_vars.len() {
                            func_vars[i] = args[i].clone();
                        }
                    }
                }
                for (original_var_id, local_var_id) in &var_map {
                    let local_index = local_var_id.0;
                    let global_index = original_var_id.0;
                    if local_index < func_vars.len() && global_index < vars.len() {
                        let is_parameter = func
                            .params
                            .iter()
                            .any(|param_id| param_id == original_var_id);
                        if !is_parameter {
                            func_vars[local_index] = vars[global_index].clone();
                        }
                    }
                }
                // Initialize varargout cell if needed
                if func.has_varargout {
                    if let Some(varargout_oid) = func.outputs.last() {
                        if let Some(local_id) = var_map.get(varargout_oid) {
                            if local_id.0 < func_vars.len() {
                                let empty = runmat_builtins::CellArray::new(vec![], 1, 0)
                                    .map_err(|e| format!("varargout init: {e}"))?;
                                func_vars[local_id.0] = Value::Cell(empty);
                            }
                        }
                    }
                }
                let mut func_var_types = func.var_types.clone();
                if func_var_types.len() < local_var_count {
                    func_var_types.resize(local_var_count, Type::Unknown);
                }
                let func_program = runmat_hir::HirProgram {
                    body: remapped_body,
                    var_types: func_var_types,
                };
                let func_bytecode =
                    crate::compile_with_functions(&func_program, &bytecode.functions)?;
                let func_result_vars = match interpret_function_with_counts(
                    &func_bytecode,
                    func_vars,
                    &name,
                    out_count,
                    arg_count,
                ) {
                    Ok(v) => v,
                    Err(e) => {
                        if let Some((catch_pc, catch_var)) = try_stack.pop() {
                            if let Some(var_idx) = catch_var {
                                if var_idx >= vars.len() {
                                    vars.resize(var_idx + 1, Value::Num(0.0));
                                    refresh_workspace_state(&vars);
                                }
                                let mex = parse_exception(&e);
                                last_exception = Some(mex.clone());
                                vars[var_idx] = Value::MException(mex);
                            }
                            pc = catch_pc;
                            continue;
                        } else {
                            vm_bail!(e);
                        }
                    }
                };
                if func.has_varargout {
                    // Push named outputs first (excluding varargout itself), then fill from varargout cell, then pad with 0.0
                    let total_named = func.outputs.len().saturating_sub(1);
                    let mut pushed = 0usize;
                    // Push named outputs in order
                    for i in 0..total_named.min(out_count) {
                        if let Some(oid) = func.outputs.get(i) {
                            if let Some(local_id) = var_map.get(oid) {
                                let idx = local_id.0;
                                let v = func_result_vars
                                    .get(idx)
                                    .cloned()
                                    .unwrap_or(Value::Num(0.0));
                                stack.push(v);
                                pushed += 1;
                            }
                        }
                    }
                    if pushed < out_count {
                        // Now consume from varargout cell (last output)
                        if let Some(varargout_oid) = func.outputs.last() {
                            if let Some(local_id) = var_map.get(varargout_oid) {
                                if let Some(Value::Cell(ca)) = func_result_vars.get(local_id.0) {
                                    let available = ca.data.len();
                                    let need = out_count - pushed;
                                    if need > available {
                                        vm_bail!(mex("VarargoutMismatch", &format!("Function '{name}' returned {available} varargout values, {need} requested")));
                                    }
                                    for vi in 0..need {
                                        stack.push((*ca.data[vi]).clone());
                                        pushed += 1;
                                    }
                                }
                            }
                        }
                    }
                    // No padding
                } else {
                    // Push out_count values; error if requesting more than defined
                    let defined = func.outputs.len();
                    if out_count > defined {
                        vm_bail!(mex(
                            "TooManyOutputs",
                            &format!("Function '{name}' defines {defined} outputs, {out_count} requested")
                        ));
                    }
                    for i in 0..out_count {
                        let v = func
                            .outputs
                            .get(i)
                            .and_then(|oid| var_map.get(oid))
                            .map(|lid| lid.0)
                            .and_then(|idx| func_result_vars.get(idx))
                            .cloned()
                            .unwrap_or(Value::Num(0.0));
                        stack.push(v);
                    }
                }
            }
            Instr::CallBuiltinMulti(name, arg_count, out_count) => {
                // Default behavior: try to call builtin; if success, use first output; pad rest with 0.0
                let mut args = Vec::new();
                for _ in 0..arg_count {
                    args.push(
                        stack
                            .pop()
                            .ok_or(mex("StackUnderflow", "stack underflow"))?,
                    );
                }
                args.reverse();
<<<<<<< HEAD
                if name == "gather" {
                    let eval = match runmat_runtime::builtins::acceleration::gpu::gather::evaluate(
                        &args,
                    ) {
                        Ok(eval) => eval,
                        Err(err) => vm_bail!(err),
                    };
                    let len = eval.len();
                    if out_count == 0 {
                        continue;
                    }
                    if len == 1 {
                        if out_count > 1 {
                            vm_bail!(mex("TooManyOutputs", "gather: too many output arguments"));
                        }
                        stack.push(eval.into_first());
                        continue;
                    }
                    if out_count != len {
                        vm_bail!(mex(
                            "TooManyOutputs",
                            "gather: number of outputs must match number of inputs"
                        ));
                    }
                    for value in eval.into_outputs() {
                        stack.push(value);
                    }
                    continue;
                }
                if name == "load" {
                    let eval = match runmat_runtime::builtins::io::mat::load::evaluate(&args) {
                        Ok(eval) => eval,
                        Err(err) => vm_bail!(err),
                    };
                    if out_count == 0 {
                        if let Err(err) = assign_loaded_variables(&mut vars, eval.variables()) {
                            vm_bail!(err);
                        }
                        continue;
                    }
                    if out_count > 1 {
                        vm_bail!(mex(
                            "TooManyOutputs",
                            "load supports at most one output argument"
                        ));
                    }
                    stack.push(eval.first_output());
                    for _ in 1..out_count {
                        stack.push(Value::Num(0.0));
                    }
                    continue;
                }
                if name == "fopen" {
                    let eval = match runmat_runtime::builtins::io::filetext::fopen::evaluate(&args)
                    {
                        Ok(eval) => eval,
                        Err(err) => vm_bail!(err),
                    };
                    if out_count == 0 {
                        continue;
                    }
                    let outputs = eval.outputs();
                    for i in 0..out_count {
                        if let Some(value) = outputs.get(i) {
                            stack.push(value.clone());
                        } else {
                            stack.push(Value::Num(0.0));
                        }
                    }
                    continue;
                }
                if name == "fgets" {
                    if args.is_empty() {
                        vm_bail!(mex(
                            "RuntimeError",
                            "fgets requires at least one input argument"
                        ));
                    }
                    let eval = match runmat_runtime::builtins::io::filetext::fgets::evaluate(
                        &args[0],
                        &args[1..],
                    ) {
                        Ok(eval) => eval,
                        Err(err) => vm_bail!(err),
                    };
                    if out_count == 0 {
                        continue;
                    }
                    let outputs = eval.outputs();
                    for i in 0..out_count {
                        if let Some(value) = outputs.get(i) {
                            stack.push(value.clone());
                        } else {
                            stack.push(Value::Num(0.0));
                        }
                    }
                    continue;
                }
                if name == "fclose" {
                    let eval = match runmat_runtime::builtins::io::filetext::fclose::evaluate(&args)
                    {
                        Ok(eval) => eval,
                        Err(err) => vm_bail!(err),
                    };
                    if out_count == 0 {
                        continue;
                    }
                    let outputs = eval.outputs();
                    for i in 0..out_count {
                        if let Some(value) = outputs.get(i) {
                            stack.push(value.clone());
                        } else {
                            stack.push(Value::Num(0.0));
                        }
                    }
                    continue;
                }
                if name == "mkdir" {
                    let eval = match runmat_runtime::builtins::io::repl_fs::mkdir::evaluate(&args) {
                        Ok(eval) => eval,
                        Err(err) => vm_bail!(err),
                    };
                    if out_count == 0 {
                        continue;
                    }
                    let outputs = eval.outputs();
                    for i in 0..out_count {
                        if let Some(value) = outputs.get(i) {
                            stack.push(value.clone());
                        } else {
                            stack.push(Value::Num(0.0));
                        }
                    }
                    continue;
                }
                if name == "setenv" {
                    let eval = match runmat_runtime::builtins::io::repl_fs::setenv::evaluate(&args)
                    {
                        Ok(eval) => eval,
                        Err(err) => vm_bail!(err),
                    };
                    if out_count == 0 {
                        continue;
                    }
                    let outputs = eval.outputs();
                    for i in 0..out_count {
                        if let Some(value) = outputs.get(i) {
                            stack.push(value.clone());
                        } else {
                            stack.push(Value::Num(0.0));
                        }
                    }
                    continue;
                }
                if name == "savepath" {
                    let eval =
                        match runmat_runtime::builtins::io::repl_fs::savepath::evaluate(&args) {
                            Ok(eval) => eval,
                            Err(err) => vm_bail!(err),
                        };
                    if out_count == 0 {
                        continue;
                    }
                    let outputs = eval.outputs();
                    for i in 0..out_count {
                        if let Some(value) = outputs.get(i) {
                            stack.push(value.clone());
                        } else {
                            stack.push(Value::Num(0.0));
                        }
                    }
                    continue;
                }
                if name == "copyfile" {
                    let eval =
                        match runmat_runtime::builtins::io::repl_fs::copyfile::evaluate(&args) {
                            Ok(eval) => eval,
                            Err(err) => vm_bail!(err),
                        };
                    if out_count == 0 {
                        continue;
                    }
                    let outputs = eval.outputs();
                    for i in 0..out_count {
                        if let Some(value) = outputs.get(i) {
                            stack.push(value.clone());
                        } else {
                            stack.push(Value::Num(0.0));
                        }
                    }
                    continue;
                }
                if name == "movefile" {
                    let eval =
                        match runmat_runtime::builtins::io::repl_fs::movefile::evaluate(&args) {
                            Ok(eval) => eval,
                            Err(err) => vm_bail!(err),
                        };
                    if out_count == 0 {
                        continue;
                    }
                    let outputs = eval.outputs();
                    for i in 0..out_count {
                        if let Some(value) = outputs.get(i) {
                            stack.push(value.clone());
                        } else {
                            stack.push(Value::Num(0.0));
                        }
                    }
                    continue;
                }
                if name == "rmdir" {
                    let eval = match runmat_runtime::builtins::io::repl_fs::rmdir::evaluate(&args) {
                        Ok(eval) => eval,
                        Err(err) => vm_bail!(err),
                    };
                    if out_count == 0 {
                        continue;
                    }
                    let outputs = eval.outputs();
                    for i in 0..out_count {
                        if let Some(value) = outputs.get(i) {
                            stack.push(value.clone());
                        } else {
                            stack.push(Value::Num(0.0));
                        }
                    }
                    continue;
                }
                if name == "orderfields" && !args.is_empty() {
                    let eval = match runmat_runtime::builtins::structs::core::orderfields::evaluate(
                        args[0].clone(),
                        &args[1..],
                    ) {
                        Ok(eval) => eval,
                        Err(err) => vm_bail!(err),
                    };
                    if out_count == 0 {
                        continue;
                    }
                    let (ordered, permutation) = eval.into_values();
                    stack.push(ordered);
                    if out_count >= 2 {
                        stack.push(permutation);
                    }
                    if out_count > 2 {
                        for _ in 2..out_count {
                            stack.push(Value::Num(0.0));
                        }
                    }
                    continue;
=======
                if name == "chol" {
                    if args.is_empty() {
                        vm_bail!(mex("NotEnoughInputs", "chol requires an input matrix"));
                    }
                    let eval = match runmat_runtime::builtins::math::linalg::factor::chol::evaluate(
                        args[0].clone(),
                        &args[1..],
                    ) {
                        Ok(v) => v,
                        Err(err) => vm_bail!(err),
                    };
                    match out_count {
                        0 => continue,
                        1 => {
                            if !eval.is_positive_definite() {
                                vm_bail!("Matrix must be positive definite.".to_string());
                            }
                            stack.push(eval.factor());
                            continue;
                        }
                        2 => {
                            stack.push(eval.factor());
                            stack.push(eval.flag());
                            continue;
                        }
                        _ => vm_bail!(mex(
                            "TooManyOutputs",
                            "chol currently supports at most two outputs"
                        )),
                    }
                }
                if name == "lu" {
                    if args.is_empty() {
                        vm_bail!(mex("NotEnoughInputs", "lu requires an input matrix"));
                    }
                    let eval = match runmat_runtime::builtins::math::linalg::factor::lu::evaluate(
                        args[0].clone(),
                        &args[1..],
                    ) {
                        Ok(v) => v,
                        Err(err) => vm_bail!(err),
                    };
                    match out_count {
                        0 => continue,
                        1 => {
                            stack.push(eval.combined());
                            continue;
                        }
                        2 => {
                            stack.push(eval.lower());
                            stack.push(eval.upper());
                            continue;
                        }
                        3 => {
                            stack.push(eval.lower());
                            stack.push(eval.upper());
                            stack.push(eval.permutation());
                            continue;
                        }
                        _ => vm_bail!(mex(
                            "TooManyOutputs",
                            "lu currently supports at most three outputs"
                        )),
                    }
                }
                if name == "linsolve" {
                    if args.len() < 2 {
                        vm_bail!(mex(
                            "NotEnoughInputs",
                            "linsolve requires coefficient and right-hand side inputs"
                        ));
                    }
                    let eval =
                        match runmat_runtime::builtins::math::linalg::solve::linsolve::evaluate_args(
                            args[0].clone(),
                            args[1].clone(),
                            &args[2..],
                        ) {
                            Ok(v) => v,
                            Err(err) => vm_bail!(err),
                        };
                    match out_count {
                        0 => continue,
                        1 => {
                            stack.push(eval.solution());
                            continue;
                        }
                        2 => {
                            stack.push(eval.solution());
                            stack.push(eval.reciprocal_condition());
                            continue;
                        }
                        _ => vm_bail!(mex(
                            "TooManyOutputs",
                            "linsolve currently supports at most two outputs"
                        )),
                    }
                }
                if name == "qr" {
                    if args.is_empty() {
                        vm_bail!(mex("NotEnoughInputs", "qr requires an input matrix"));
                    }
                    let eval = match runmat_runtime::builtins::math::linalg::factor::qr::evaluate(
                        args[0].clone(),
                        &args[1..],
                    ) {
                        Ok(v) => v,
                        Err(err) => vm_bail!(err),
                    };
                    match out_count {
                        0 => continue,
                        1 => {
                            stack.push(eval.r());
                            continue;
                        }
                        2 => {
                            stack.push(eval.q());
                            stack.push(eval.r());
                            continue;
                        }
                        3 => {
                            stack.push(eval.q());
                            stack.push(eval.r());
                            stack.push(eval.permutation());
                            continue;
                        }
                        _ => vm_bail!(mex(
                            "TooManyOutputs",
                            "qr currently supports at most three outputs"
                        )),
                    }
                }
                if name == "svd" {
                    if args.is_empty() {
                        vm_bail!(mex("NotEnoughInputs", "svd requires an input matrix"));
                    }
                    let eval = match runmat_runtime::builtins::math::linalg::factor::svd::evaluate(
                        args[0].clone(),
                        &args[1..],
                    ) {
                        Ok(v) => v,
                        Err(err) => vm_bail!(err),
                    };
                    match out_count {
                        0 => continue,
                        1 => {
                            stack.push(eval.singular_values());
                            continue;
                        }
                        2 => {
                            stack.push(eval.u());
                            stack.push(eval.sigma());
                            continue;
                        }
                        3 => {
                            stack.push(eval.u());
                            stack.push(eval.sigma());
                            stack.push(eval.v());
                            continue;
                        }
                        _ => vm_bail!(mex(
                            "TooManyOutputs",
                            "svd currently supports at most three outputs"
                        )),
                    }
                }
                if name == "eig" {
                    if args.is_empty() {
                        vm_bail!(mex("NotEnoughInputs", "eig requires an input matrix"));
                    }
                    let require_left = out_count >= 3;
                    let eval = match runmat_runtime::builtins::math::linalg::factor::eig::evaluate(
                        args[0].clone(),
                        &args[1..],
                        require_left,
                    ) {
                        Ok(v) => v,
                        Err(err) => vm_bail!(err),
                    };
                    match out_count {
                        0 => continue,
                        1 => {
                            stack.push(eval.eigenvalues());
                            continue;
                        }
                        2 => {
                            stack.push(eval.right());
                            stack.push(eval.diagonal());
                            continue;
                        }
                        3 => {
                            stack.push(eval.right());
                            stack.push(eval.diagonal());
                            let left = match eval.left() {
                                Ok(value) => value,
                                Err(err) => vm_bail!(err),
                            };
                            stack.push(left);
                            continue;
                        }
                        _ => vm_bail!(mex(
                            "TooManyOutputs",
                            "eig currently supports at most three outputs"
                        )),
                    }
>>>>>>> 31ab3ed4
                }
                // Special-case for 'find' to support [i,j,v] = find(A)
                if name == "find" && !args.is_empty() {
                    let eval = match runmat_runtime::builtins::array::indexing::find::evaluate(
                        args[0].clone(),
                        &args[1..],
                    ) {
                        Ok(eval) => eval,
                        Err(err) => vm_bail!(err),
                    };
                    if out_count == 0 {
                        continue;
                    }
                    if out_count <= 1 {
                        let linear = match eval.linear_value() {
                            Ok(v) => v,
                            Err(err) => vm_bail!(err),
                        };
                        stack.push(linear);
                        for _ in 1..out_count {
                            stack.push(Value::Num(0.0));
                        }
                    } else {
                        let rows = match eval.row_value() {
                            Ok(v) => v,
                            Err(err) => vm_bail!(err),
                        };
                        stack.push(rows);
                        let cols = match eval.column_value() {
                            Ok(v) => v,
                            Err(err) => vm_bail!(err),
                        };
                        stack.push(cols);
                        if out_count >= 3 {
                            let vals = match eval.values_value() {
                                Ok(v) => v,
                                Err(err) => vm_bail!(err),
                            };
                            stack.push(vals);
                        }
                        if out_count > 3 {
                            for _ in 3..out_count {
                                stack.push(Value::Num(0.0));
                            }
                        }
                    }
                    continue;
                }
<<<<<<< HEAD
                if name == "regexp" && args.len() >= 2 {
                    let eval = match runmat_runtime::builtins::strings::regex::regexp::evaluate(
                        args[0].clone(),
                        args[1].clone(),
                        &args[2..],
=======
                if name == "deconv" {
                    if args.len() < 2 {
                        vm_bail!(mex("MATLAB:minrhs", "Not enough input arguments."));
                    }
                    let eval = match runmat_runtime::builtins::math::signal::deconv::evaluate(
                        args[0].clone(),
                        args[1].clone(),
>>>>>>> 31ab3ed4
                    ) {
                        Ok(eval) => eval,
                        Err(err) => vm_bail!(err),
                    };
<<<<<<< HEAD
                    let mut values = match eval.outputs_for_multi() {
                        Ok(values) => values,
=======
                    if out_count == 0 {
                        continue;
                    }
                    stack.push(eval.quotient());
                    if out_count >= 2 {
                        stack.push(eval.remainder());
                    }
                    if out_count > 2 {
                        for _ in 2..out_count {
                            stack.push(Value::Num(0.0));
                        }
                    }
                    continue;
                }
                if name == "filter" {
                    if args.len() < 3 {
                        vm_bail!(mex("MATLAB:minrhs", "Not enough input arguments."));
                    }
                    let eval = match runmat_runtime::builtins::math::signal::filter::evaluate(
                        args[0].clone(),
                        args[1].clone(),
                        args[2].clone(),
                        &args[3..],
                    ) {
                        Ok(eval) => eval,
>>>>>>> 31ab3ed4
                        Err(err) => vm_bail!(err),
                    };
                    if out_count == 0 {
                        continue;
                    }
<<<<<<< HEAD
                    for _ in 0..out_count {
                        if !values.is_empty() {
                            stack.push(values.remove(0));
                        } else {
                            stack.push(Value::Num(0.0));
=======
                    if out_count == 1 {
                        stack.push(eval.into_value());
                    } else {
                        let (output, final_state) = eval.into_pair();
                        stack.push(output);
                        stack.push(final_state);
                        if out_count > 2 {
                            for _ in 2..out_count {
                                stack.push(Value::Num(0.0));
                            }
>>>>>>> 31ab3ed4
                        }
                    }
                    continue;
                }
                if name == "sort" && !args.is_empty() {
                    let eval = match runmat_runtime::builtins::array::sorting_sets::sort::evaluate(
                        args[0].clone(),
                        &args[1..],
                    ) {
                        Ok(eval) => eval,
                        Err(err) => vm_bail!(err),
                    };
                    if out_count == 0 {
                        continue;
                    }
                    let (sorted, indices) = eval.into_values();
                    stack.push(sorted);
                    if out_count >= 2 {
                        stack.push(indices);
                    }
                    if out_count > 2 {
                        for _ in 2..out_count {
                            stack.push(Value::Num(0.0));
                        }
                    }
                    continue;
                }
                if name == "cummin" && !args.is_empty() {
                    let eval = match runmat_runtime::builtins::math::reduction::evaluate_cummin(
                        args[0].clone(),
                        &args[1..],
                    ) {
                        Ok(eval) => eval,
                        Err(err) => vm_bail!(err),
                    };
                    if out_count == 0 {
                        continue;
                    }
                    let (values, indices) = eval.into_pair();
                    stack.push(values);
                    if out_count >= 2 {
                        stack.push(indices);
                    }
                    if out_count > 2 {
                        for _ in 2..out_count {
                            stack.push(Value::Num(0.0));
                        }
                    }
                    continue;
                }
                if name == "min" && !args.is_empty() {
                    let eval = match runmat_runtime::builtins::math::reduction::evaluate_min(
                        args[0].clone(),
                        &args[1..],
                    ) {
                        Ok(eval) => eval,
                        Err(err) => vm_bail!(err),
                    };
                    if out_count == 0 {
                        continue;
                    }
                    let (values, indices) = eval.into_pair();
                    stack.push(values);
                    if out_count >= 2 {
                        stack.push(indices);
                    }
                    if out_count > 2 {
                        for _ in 2..out_count {
                            stack.push(Value::Num(0.0));
                        }
                    }
                    continue;
                }
                if name == "sortrows" && !args.is_empty() {
                    let eval =
                        match runmat_runtime::builtins::array::sorting_sets::sortrows::evaluate(
                            args[0].clone(),
                            &args[1..],
                        ) {
                            Ok(eval) => eval,
                            Err(err) => vm_bail!(err),
                        };
                    if out_count == 0 {
                        continue;
                    }
                    let (sorted, indices) = eval.into_values();
                    stack.push(sorted);
                    if out_count >= 2 {
                        stack.push(indices);
                    }
                    if out_count > 2 {
                        for _ in 2..out_count {
                            stack.push(Value::Num(0.0));
                        }
                    }
                    continue;
                }
                if name == "ismember" && args.len() >= 2 {
                    let eval =
                        match runmat_runtime::builtins::array::sorting_sets::ismember::evaluate(
                            args[0].clone(),
                            args[1].clone(),
                            &args[2..],
                        ) {
                            Ok(eval) => eval,
                            Err(err) => vm_bail!(err),
                        };
                    if out_count == 0 {
                        continue;
                    }
                    if out_count == 1 {
                        stack.push(eval.into_mask_value());
                        continue;
                    }
                    let (mask, loc) = eval.into_pair();
                    stack.push(mask);
                    stack.push(loc);
                    if out_count > 2 {
                        for _ in 2..out_count {
                            stack.push(Value::Num(0.0));
                        }
                    }
                    continue;
                }
                if name == "intersect" && args.len() >= 2 {
                    let eval =
                        match runmat_runtime::builtins::array::sorting_sets::intersect::evaluate(
                            args[0].clone(),
                            args[1].clone(),
                            &args[2..],
                        ) {
                            Ok(eval) => eval,
                            Err(err) => vm_bail!(err),
                        };
                    if out_count == 0 {
                        continue;
                    }
                    if out_count == 1 {
                        stack.push(eval.into_values_value());
                        continue;
                    }
                    if out_count == 2 {
                        let (values, ia) = eval.into_pair();
                        stack.push(values);
                        stack.push(ia);
                        continue;
                    }
                    let (values, ia, ib) = eval.into_triple();
                    stack.push(values);
                    stack.push(ia);
                    stack.push(ib);
                    if out_count > 3 {
                        for _ in 3..out_count {
                            stack.push(Value::Num(0.0));
                        }
                    }
                    continue;
                }
                if name == "union" && args.len() >= 2 {
                    let eval = match runmat_runtime::builtins::array::sorting_sets::union::evaluate(
                        args[0].clone(),
                        args[1].clone(),
                        &args[2..],
                    ) {
                        Ok(eval) => eval,
                        Err(err) => vm_bail!(err),
                    };
                    if out_count == 0 {
                        continue;
                    }
                    if out_count == 1 {
                        stack.push(eval.into_values_value());
                        continue;
                    }
                    if out_count == 2 {
                        let (values, ia) = eval.into_pair();
                        stack.push(values);
                        stack.push(ia);
                        continue;
                    }
                    let (values, ia, ib) = eval.into_triple();
                    stack.push(values);
                    stack.push(ia);
                    stack.push(ib);
                    if out_count > 3 {
                        for _ in 3..out_count {
                            stack.push(Value::Num(0.0));
                        }
                    }
                    continue;
                }
                if name == "histcounts" && !args.is_empty() {
                    let eval = match runmat_runtime::builtins::stats::hist::histcounts::evaluate(
                        args[0].clone(),
                        &args[1..],
                    ) {
                        Ok(eval) => eval,
                        Err(err) => vm_bail!(err),
                    };
                    if out_count == 0 {
                        continue;
                    }
                    if out_count == 1 {
                        stack.push(eval.into_counts_value());
                        continue;
                    }
                    let (counts, edges) = eval.into_pair();
                    stack.push(counts);
                    stack.push(edges);
                    if out_count > 2 {
                        for _ in 2..out_count {
                            stack.push(Value::Num(0.0));
                        }
                    }
                    continue;
                }
                if name == "histcounts2" && args.len() >= 2 {
                    let eval = match runmat_runtime::builtins::stats::hist::histcounts2::evaluate(
                        args[0].clone(),
                        args[1].clone(),
                        &args[2..],
                    ) {
                        Ok(eval) => eval,
                        Err(err) => vm_bail!(err),
                    };
                    if out_count == 0 {
                        continue;
                    }
                    if out_count == 1 {
                        stack.push(eval.into_counts_value());
                        continue;
                    }
                    if out_count == 2 {
                        let (counts, xedges) = eval.into_pair();
                        stack.push(counts);
                        stack.push(xedges);
                        continue;
                    }
                    let (counts, xedges, yedges) = eval.into_triple();
                    stack.push(counts);
                    stack.push(xedges);
                    stack.push(yedges);
                    if out_count > 3 {
                        for _ in 3..out_count {
                            stack.push(Value::Num(0.0));
                        }
                    }
                    continue;
                }
                if name == "unique" && !args.is_empty() {
                    let eval = match runmat_runtime::builtins::array::sorting_sets::unique::evaluate(
                        args[0].clone(),
                        &args[1..],
                    ) {
                        Ok(eval) => eval,
                        Err(err) => vm_bail!(err),
                    };
                    if out_count == 0 {
                        continue;
                    }
                    if out_count == 1 {
                        stack.push(eval.into_values_value());
                        continue;
                    }
                    if out_count == 2 {
                        let (values, ia) = eval.into_pair();
                        stack.push(values);
                        stack.push(ia);
                        continue;
                    }
                    let (values, ia, ic) = eval.into_triple();
                    stack.push(values);
                    stack.push(ia);
                    stack.push(ic);
                    if out_count > 3 {
                        for _ in 3..out_count {
                            stack.push(Value::Num(0.0));
                        }
                    }
                    continue;
                }
                match call_builtin(&name, &args) {
                    Ok(v) => match v {
                        Value::Tensor(t) => {
                            let mut pushed = 0usize;
                            for &val in t.data.iter() {
                                if pushed >= out_count {
                                    break;
                                }
                                stack.push(Value::Num(val));
                                pushed += 1;
                            }
                            for _ in pushed..out_count {
                                stack.push(Value::Num(0.0));
                            }
                        }
                        Value::Cell(ca) => {
                            let mut pushed = 0usize;
                            for v in &ca.data {
                                if pushed >= out_count {
                                    break;
                                }
                                stack.push((**v).clone());
                                pushed += 1;
                            }
                            for _ in pushed..out_count {
                                stack.push(Value::Num(0.0));
                            }
                        }
                        other => {
                            stack.push(other);
                            for _ in 1..out_count {
                                stack.push(Value::Num(0.0));
                            }
                        }
                    },
                    Err(e) => {
                        // Try wildcard imports resolution similar to CallBuiltin
                        let mut resolved = None;
                        for (path, wildcard) in &imports {
                            if !*wildcard {
                                continue;
                            }
                            let mut qual = String::new();
                            for (i, part) in path.iter().enumerate() {
                                if i > 0 {
                                    qual.push('.');
                                }
                                qual.push_str(part);
                            }
                            qual.push('.');
                            qual.push_str(&name);
                            if let Ok(v) = call_builtin(&qual, &args) {
                                resolved = Some(v);
                                break;
                            }
                        }
                        if let Some(v) = resolved {
                            match v {
                                Value::Tensor(t) => {
                                    let mut pushed = 0usize;
                                    for &val in t.data.iter() {
                                        if pushed >= out_count {
                                            break;
                                        }
                                        stack.push(Value::Num(val));
                                        pushed += 1;
                                    }
                                    for _ in pushed..out_count {
                                        stack.push(Value::Num(0.0));
                                    }
                                }
                                Value::Cell(ca) => {
                                    let mut pushed = 0usize;
                                    for v in &ca.data {
                                        if pushed >= out_count {
                                            break;
                                        }
                                        stack.push((**v).clone());
                                        pushed += 1;
                                    }
                                    for _ in pushed..out_count {
                                        stack.push(Value::Num(0.0));
                                    }
                                }
                                other => {
                                    stack.push(other);
                                    for _ in 1..out_count {
                                        stack.push(Value::Num(0.0));
                                    }
                                }
                            }
                        } else {
                            vm_bail!(e);
                        }
                    }
                }
            }
            Instr::EnterTry(catch_pc, catch_var) => {
                try_stack.push((catch_pc, catch_var));
            }
            Instr::PopTry => {
                try_stack.pop();
            }
            Instr::CreateMatrix(rows, cols) => {
                let total_elements = rows * cols;
                let mut row_major = Vec::with_capacity(total_elements);
                for _ in 0..total_elements {
                    let val: f64 = (&stack
                        .pop()
                        .ok_or(mex("StackUnderflow", "stack underflow"))?)
                        .try_into()?;
                    row_major.push(val);
                }
                row_major.reverse();
                // Reorder to column-major storage: cm[r + c*rows] = rm[r*cols + c]
                let mut data = vec![0.0; total_elements];
                for r in 0..rows {
                    for c in 0..cols {
                        data[r + c * rows] = row_major[r * cols + c];
                    }
                }
                let matrix = runmat_builtins::Tensor::new_2d(data, rows, cols)
                    .map_err(|e| format!("Matrix creation error: {e}"))?;
                stack.push(Value::Tensor(matrix));
            }
            Instr::CreateMatrixDynamic(num_rows) => {
                let mut row_lengths = Vec::new();
                for _ in 0..num_rows {
                    let row_len: f64 = (&stack
                        .pop()
                        .ok_or(mex("StackUnderflow", "stack underflow"))?)
                        .try_into()?;
                    row_lengths.push(row_len as usize);
                }
                row_lengths.reverse();
                let mut rows_data = Vec::new();
                for &row_len in row_lengths.iter().rev() {
                    let mut row_values = Vec::new();
                    for _ in 0..row_len {
                        row_values.push(
                            stack
                                .pop()
                                .ok_or(mex("StackUnderflow", "stack underflow"))?,
                        );
                    }
                    row_values.reverse();
                    rows_data.push(row_values);
                }
                rows_data.reverse();
                let result = runmat_runtime::create_matrix_from_values(&rows_data)?;
                stack.push(result);
            }
            Instr::CreateRange(has_step) => {
                if has_step {
                    let end: f64 = (&stack
                        .pop()
                        .ok_or(mex("StackUnderflow", "stack underflow"))?)
                        .try_into()?;
                    let step: f64 = (&stack
                        .pop()
                        .ok_or(mex("StackUnderflow", "stack underflow"))?)
                        .try_into()?;
                    let start: f64 = (&stack
                        .pop()
                        .ok_or(mex("StackUnderflow", "stack underflow"))?)
                        .try_into()?;
                    let range_result = runmat_runtime::create_range(start, Some(step), end)?;
                    stack.push(range_result);
                } else {
                    let end: f64 = (&stack
                        .pop()
                        .ok_or(mex("StackUnderflow", "stack underflow"))?)
                        .try_into()?;
                    let start: f64 = (&stack
                        .pop()
                        .ok_or(mex("StackUnderflow", "stack underflow"))?)
                        .try_into()?;
                    let range_result = runmat_runtime::create_range(start, None, end)?;
                    stack.push(range_result);
                }
            }
            Instr::Index(num_indices) => {
                let mut indices = Vec::new();
                let count = num_indices;
                for _ in 0..count {
                    let index_val: f64 = (&stack
                        .pop()
                        .ok_or(mex("StackUnderflow", "stack underflow"))?)
                        .try_into()?;
                    indices.push(index_val);
                }
                indices.reverse();
                let base = stack
                    .pop()
                    .ok_or(mex("StackUnderflow", "stack underflow"))?;
                #[cfg(feature = "native-accel")]
                clear_residency(&base);
                match base {
                    Value::Object(obj) => {
                        let cell = runmat_builtins::CellArray::new(
                            indices.iter().map(|n| Value::Num(*n)).collect(),
                            1,
                            indices.len(),
                        )
                        .map_err(|e| format!("subsref build error: {e}"))?;
                        match runmat_runtime::call_builtin(
                            "call_method",
                            &[
                                Value::Object(obj),
                                Value::String("subsref".to_string()),
                                Value::String("()".to_string()),
                                Value::Cell(cell),
                            ],
                        ) {
                            Ok(v) => stack.push(v),
                            Err(e) => vm_bail!(e),
                        }
                    }
                    other => {
                        let result = match runmat_runtime::perform_indexing(&other, &indices) {
                            Ok(v) => v,
                            Err(e) => vm_bail!(e),
                        };
                        stack.push(result);
                    }
                }
            }
            Instr::IndexSlice(dims, numeric_count, colon_mask, end_mask) => {
                let __b = bench_start();
                // Pop numeric indices in reverse order (they were pushed in order), then base
                let mut numeric: Vec<Value> = Vec::with_capacity(numeric_count);
                for _ in 0..numeric_count {
                    numeric.push(
                        stack
                            .pop()
                            .ok_or(mex("StackUnderflow", "stack underflow"))?,
                    );
                }
                numeric.reverse();
                let base = stack
                    .pop()
                    .ok_or(mex("StackUnderflow", "stack underflow"))?;
                match base {
                    Value::Object(obj) => {
                        let cell =
                            runmat_builtins::CellArray::new(numeric.to_vec(), 1, numeric.len())
                                .map_err(|e| format!("subsref build error: {e}"))?;
                        match runmat_runtime::call_builtin(
                            "call_method",
                            &[
                                Value::Object(obj),
                                Value::String("subsref".to_string()),
                                Value::String("()".to_string()),
                                Value::Cell(cell),
                            ],
                        ) {
                            Ok(v) => stack.push(v),
                            Err(e) => vm_bail!(e),
                        }
                    }
                    Value::Tensor(t) => {
                        let rank = t.shape.len();
                        // Build per-dimension selectors
                        #[derive(Clone)]
                        enum Sel {
                            Colon,
                            Scalar(usize),
                            Indices(Vec<usize>),
                        }
                        let mut selectors: Vec<Sel> = Vec::with_capacity(dims);
                        let mut num_iter = 0usize;
                        if dims == 1 {
                            let total = t.data.len();
                            let mut idxs: Vec<usize> = Vec::new();
                            let is_colon = (colon_mask & 1u32) != 0;
                            let is_end = (end_mask & 1u32) != 0;
                            if is_colon {
                                idxs = (1..=total).collect();
                            } else if is_end {
                                idxs = vec![total];
                            } else if let Some(v) = numeric.first() {
                                match v {
                                    Value::Num(n) => {
                                        let i = *n as isize;
                                        if i < 1 {
                                            vm_bail!(mex(
                                                "IndexOutOfBounds",
                                                "Index out of bounds"
                                            ));
                                        }
                                        idxs = vec![i as usize];
                                    }
                                    Value::Tensor(idx_t) => {
                                        let len = idx_t.shape.iter().product::<usize>();
                                        if len == total {
                                            for (i, &val) in idx_t.data.iter().enumerate() {
                                                if val != 0.0 {
                                                    idxs.push(i + 1);
                                                }
                                            }
                                        } else {
                                            for &val in &idx_t.data {
                                                let i = val as isize;
                                                if i < 1 {
                                                    vm_bail!(mex(
                                                        "IndexOutOfBounds",
                                                        "Index out of bounds"
                                                    ));
                                                }
                                                idxs.push(i as usize);
                                            }
                                        }
                                    }
                                    _ => vm_bail!(mex(
                                        "UnsupportedIndexType",
                                        "Unsupported index type"
                                    )),
                                }
                            } else {
                                vm_bail!(mex("MissingNumericIndex", "missing numeric index"));
                            }
                            if idxs.iter().any(|&i| i == 0 || i > total) {
                                vm_bail!(mex("IndexOutOfBounds", "Index out of bounds"));
                            }
                            if idxs.len() == 1 {
                                stack.push(Value::Num(t.data[idxs[0] - 1]));
                            } else {
                                let mut out = Vec::with_capacity(idxs.len());
                                for &i in &idxs {
                                    out.push(t.data[i - 1]);
                                }
                                let tens = runmat_builtins::Tensor::new(out, vec![idxs.len(), 1])
                                    .map_err(|e| format!("Slice error: {e}"))?;
                                stack.push(Value::Tensor(tens));
                            }
                        } else {
                            for d in 0..dims {
                                let is_colon = (colon_mask & (1u32 << d)) != 0;
                                let is_end = (end_mask & (1u32 << d)) != 0;
                                if is_colon {
                                    selectors.push(Sel::Colon);
                                } else if is_end {
                                    // Plain 'end' -> scalar size of this dim
                                    let dim_len = *t.shape.get(d).unwrap_or(&1);
                                    selectors.push(Sel::Scalar(dim_len));
                                } else {
                                    let v = numeric.get(num_iter).ok_or(mex(
                                        "MissingNumericIndex",
                                        "missing numeric index",
                                    ))?;
                                    num_iter += 1;
                                    match v {
                                        Value::Num(n) => {
                                            let idx = *n as isize;
                                            if idx < 1 {
                                                return Err(mex(
                                                    "IndexOutOfBounds",
                                                    "Index out of bounds",
                                                ));
                                            }
                                            selectors.push(Sel::Scalar(idx as usize));
                                        }
                                        Value::Tensor(idx_t) => {
                                            // Logical mask if length matches dimension
                                            let dim_len = *t.shape.get(d).unwrap_or(&1);
                                            let len = idx_t.shape.iter().product::<usize>();
                                            if len == dim_len {
                                                let mut indices = Vec::new();
                                                for (i, &val) in idx_t.data.iter().enumerate() {
                                                    if val != 0.0 {
                                                        indices.push(i + 1);
                                                    }
                                                }
                                                selectors.push(Sel::Indices(indices));
                                            } else {
                                                // Treat as explicit indices (1-based)
                                                let mut indices = Vec::with_capacity(len);
                                                for &val in &idx_t.data {
                                                    let idx = val as isize;
                                                    if idx < 1 {
                                                        return Err(mex(
                                                            "IndexOutOfBounds",
                                                            "Index out of bounds",
                                                        ));
                                                    }
                                                    indices.push(idx as usize);
                                                }
                                                selectors.push(Sel::Indices(indices));
                                            }
                                        }
                                        Value::LogicalArray(la) => {
                                            let dim_len = *t.shape.get(d).unwrap_or(&1);
                                            if la.data.len() == dim_len {
                                                let mut indices = Vec::new();
                                                for (i, &b) in la.data.iter().enumerate() {
                                                    if b != 0 {
                                                        indices.push(i + 1);
                                                    }
                                                }
                                                selectors.push(Sel::Indices(indices));
                                            } else {
                                                return Err(mex(
                                                    "IndexShape",
                                                    "Logical mask shape mismatch",
                                                ));
                                            }
                                        }
                                        _ => {
                                            return Err(mex(
                                                "UnsupportedIndexType",
                                                "Unsupported index type",
                                            ))
                                        }
                                    }
                                }
                            }
                            // 2-D fast paths
                            if dims == 2 {
                                let rows = if rank >= 1 { t.shape[0] } else { 1 };
                                let cols = if rank >= 2 { t.shape[1] } else { 1 };
                                match (&selectors[0], &selectors[1]) {
                                    // Full column
                                    (Sel::Colon, Sel::Scalar(j)) => {
                                        let j0 = *j - 1;
                                        if j0 >= cols {
                                            return Err(mex(
                                                "IndexOutOfBounds",
                                                "Index out of bounds",
                                            ));
                                        }
                                        let start = j0 * rows;
                                        let out = t.data[start..start + rows].to_vec();
                                        if out.len() == 1 {
                                            stack.push(Value::Num(out[0]));
                                        } else {
                                            let tens =
                                                runmat_builtins::Tensor::new(out, vec![rows, 1])
                                                    .map_err(|e| format!("Slice error: {e}"))?;
                                            stack.push(Value::Tensor(tens));
                                        }
                                        bench_end("IndexSlice2D.fast_col", __b);
                                        pc += 1;
                                        continue;
                                    }
                                    // Full row
                                    (Sel::Scalar(i), Sel::Colon) => {
                                        let i0 = *i - 1;
                                        if i0 >= rows {
                                            return Err(mex(
                                                "IndexOutOfBounds",
                                                "Index out of bounds",
                                            ));
                                        }
                                        let mut out: Vec<f64> = Vec::with_capacity(cols);
                                        for c in 0..cols {
                                            out.push(t.data[i0 + c * rows]);
                                        }
                                        if out.len() == 1 {
                                            stack.push(Value::Num(out[0]));
                                        } else {
                                            let tens =
                                                runmat_builtins::Tensor::new(out, vec![1, cols])
                                                    .map_err(|e| format!("Slice error: {e}"))?;
                                            stack.push(Value::Tensor(tens));
                                        }
                                        bench_end("IndexSlice2D.fast_row", __b);
                                        pc += 1;
                                        continue;
                                    }
                                    // Full columns subset: A(:, J)
                                    (Sel::Colon, Sel::Indices(js)) => {
                                        // Gather selected full columns into a [rows, |J|] tensor
                                        if js.is_empty() {
                                            let tens = runmat_builtins::Tensor::new(
                                                Vec::new(),
                                                vec![rows, 0],
                                            )
                                            .map_err(|e| format!("Slice error: {e}"))?;
                                            stack.push(Value::Tensor(tens));
                                        } else {
                                            let mut out: Vec<f64> =
                                                Vec::with_capacity(rows * js.len());
                                            for &j in js {
                                                let j0 = j - 1;
                                                if j0 >= cols {
                                                    return Err(mex(
                                                        "IndexOutOfBounds",
                                                        "Index out of bounds",
                                                    ));
                                                }
                                                let start = j0 * rows;
                                                out.extend_from_slice(&t.data[start..start + rows]);
                                            }
                                            let tens = runmat_builtins::Tensor::new(
                                                out,
                                                vec![rows, js.len()],
                                            )
                                            .map_err(|e| format!("Slice error: {e}"))?;
                                            stack.push(Value::Tensor(tens));
                                        }
                                        bench_end("IndexSlice2D.fast_cols", __b);
                                        pc += 1;
                                        continue;
                                    }
                                    // Selected rows full: A(I, :)
                                    (Sel::Indices(is), Sel::Colon) => {
                                        // Gather selected rows across all columns into [|I|, cols]
                                        if is.is_empty() {
                                            let tens = runmat_builtins::Tensor::new(
                                                Vec::new(),
                                                vec![0, cols],
                                            )
                                            .map_err(|e| format!("Slice error: {e}"))?;
                                            stack.push(Value::Tensor(tens));
                                        } else {
                                            let mut out: Vec<f64> =
                                                Vec::with_capacity(is.len() * cols);
                                            for c in 0..cols {
                                                for &i in is {
                                                    let i0 = i - 1;
                                                    if i0 >= rows {
                                                        return Err(mex(
                                                            "IndexOutOfBounds",
                                                            "Index out of bounds",
                                                        ));
                                                    }
                                                    out.push(t.data[i0 + c * rows]);
                                                }
                                            }
                                            let tens = runmat_builtins::Tensor::new(
                                                out,
                                                vec![is.len(), cols],
                                            )
                                            .map_err(|e| format!("Slice error: {e}"))?;
                                            stack.push(Value::Tensor(tens));
                                        }
                                        bench_end("IndexSlice2D.fast_rows_multi", __b);
                                        pc += 1;
                                        continue;
                                    }
                                    _ => {}
                                }
                            }
                            {
                                // Compute output shape and gather
                                let mut out_dims: Vec<usize> = Vec::new();
                                let mut per_dim_indices: Vec<Vec<usize>> = Vec::with_capacity(dims);
                                for (d, sel) in selectors.iter().enumerate().take(dims) {
                                    let dim_len = *t.shape.get(d).unwrap_or(&1);
                                    let idxs = match sel {
                                        Sel::Colon => (1..=dim_len).collect::<Vec<usize>>(),
                                        Sel::Scalar(i) => vec![*i],
                                        Sel::Indices(v) => v.clone(),
                                    };
                                    if idxs.iter().any(|&i| i == 0 || i > dim_len) {
                                        return Err(mex("IndexOutOfBounds", "Index out of bounds"));
                                    }
                                    if idxs.len() > 1 {
                                        out_dims.push(idxs.len());
                                    } else {
                                        out_dims.push(1);
                                    }
                                    per_dim_indices.push(idxs);
                                }
                                let mut out_dims: Vec<usize> =
                                    per_dim_indices.iter().map(|v| v.len()).collect();
                                // 2D mixed selectors shape correction to match MATLAB:
                                // (I, scalar) => column vector [len(I), 1]; (scalar, J) => row vector [1, len(J)]
                                if dims == 2 {
                                    match (
                                        &per_dim_indices[0].as_slice(),
                                        &per_dim_indices[1].as_slice(),
                                    ) {
                                        // I (len>1), scalar
                                        (i_list, j_list)
                                            if i_list.len() > 1 && j_list.len() == 1 =>
                                        {
                                            out_dims = vec![i_list.len(), 1];
                                        }
                                        // scalar, J (len>1)
                                        (i_list, j_list)
                                            if i_list.len() == 1 && j_list.len() > 1 =>
                                        {
                                            out_dims = vec![1, j_list.len()];
                                        }
                                        _ => {}
                                    }
                                }
                                // Strides for column-major order (first dimension fastest)
                                let mut strides: Vec<usize> = vec![0; dims];
                                let full_shape: Vec<usize> = if rank < dims {
                                    let mut s = t.shape.clone();
                                    s.resize(dims, 1);
                                    s
                                } else {
                                    t.shape.clone()
                                };
                                let mut acc = 1usize;
                                for (d, stride) in strides.iter_mut().enumerate().take(dims) {
                                    *stride = acc;
                                    acc *= full_shape[d];
                                }
                                // Cartesian product gather
                                let total_out: usize = out_dims.iter().product();
                                let mut out_data: Vec<f64> = Vec::with_capacity(total_out);
                                if out_dims.contains(&0)
                                    || per_dim_indices.iter().any(|v| v.is_empty())
                                {
                                    // Empty selection on some dimension -> empty tensor
                                    let out_tensor =
                                        runmat_builtins::Tensor::new(out_data, out_dims)
                                            .map_err(|e| format!("Slice error: {e}"))?;
                                    stack.push(Value::Tensor(out_tensor));
                                } else {
                                    fn cartesian<F: FnMut(&[usize])>(
                                        lists: &[Vec<usize>],
                                        mut f: F,
                                    ) {
                                        let dims = lists.len();
                                        let mut idx = vec![0usize; dims];
                                        loop {
                                            let current: Vec<usize> =
                                                (0..dims).map(|d| lists[d][idx[d]]).collect();
                                            f(&current);
                                            // Increment first dimension fastest (column-major order)
                                            let mut d = 0usize;
                                            while d < dims {
                                                idx[d] += 1;
                                                if idx[d] < lists[d].len() {
                                                    break;
                                                }
                                                idx[d] = 0;
                                                d += 1;
                                            }
                                            if d == dims {
                                                break;
                                            }
                                        }
                                    }
                                    cartesian(&per_dim_indices, |multi| {
                                        let mut lin = 0usize;
                                        for d in 0..dims {
                                            let i0 = multi[d] - 1;
                                            lin += i0 * strides[d];
                                        }
                                        out_data.push(t.data[lin]);
                                    });
                                    if out_data.len() == 1 {
                                        stack.push(Value::Num(out_data[0]));
                                    } else {
                                        let out_tensor =
                                            runmat_builtins::Tensor::new(out_data, out_dims)
                                                .map_err(|e| format!("Slice error: {e}"))?;
                                        stack.push(Value::Tensor(out_tensor));
                                    }
                                }
                            }
                        }
                    }
                    Value::StringArray(sa) => {
                        let rank = sa.shape.len();
                        #[derive(Clone)]
                        enum Sel {
                            Colon,
                            Scalar(usize),
                            Indices(Vec<usize>),
                        }
                        let mut selectors: Vec<Sel> = Vec::with_capacity(dims);
                        let mut num_iter = 0usize;
                        if dims == 1 {
                            let total = sa.data.len();
                            let mut idxs: Vec<usize> = Vec::new();
                            let is_colon = (colon_mask & 1u32) != 0;
                            let is_end = (end_mask & 1u32) != 0;
                            if is_colon {
                                idxs = (1..=total).collect();
                            } else if is_end {
                                idxs = vec![total];
                            } else if let Some(v) = numeric.first() {
                                match v {
                                    Value::Num(n) => {
                                        let i = *n as isize;
                                        if i < 1 {
                                            vm_bail!(mex(
                                                "IndexOutOfBounds",
                                                "Index out of bounds"
                                            ));
                                        }
                                        idxs = vec![i as usize];
                                    }
                                    Value::Tensor(idx_t) => {
                                        let len = idx_t.shape.iter().product::<usize>();
                                        if len == total {
                                            for (i, &val) in idx_t.data.iter().enumerate() {
                                                if val != 0.0 {
                                                    idxs.push(i + 1);
                                                }
                                            }
                                        } else {
                                            for &val in &idx_t.data {
                                                let i = val as isize;
                                                if i < 1 {
                                                    vm_bail!(mex(
                                                        "IndexOutOfBounds",
                                                        "Index out of bounds"
                                                    ));
                                                }
                                                idxs.push(i as usize);
                                            }
                                        }
                                    }
                                    _ => vm_bail!(mex(
                                        "UnsupportedIndexType",
                                        "Unsupported index type"
                                    )),
                                }
                            } else {
                                vm_bail!(mex("MissingNumericIndex", "missing numeric index"));
                            }
                            if idxs.iter().any(|&i| i == 0 || i > total) {
                                vm_bail!(mex("IndexOutOfBounds", "Index out of bounds"));
                            }
                            if idxs.len() == 1 {
                                // MATLAB semantics: string array indexing returns a String (double-quoted)
                                stack.push(Value::String(sa.data[idxs[0] - 1].clone()));
                            } else {
                                let mut out: Vec<String> = Vec::with_capacity(idxs.len());
                                for &i in &idxs {
                                    out.push(sa.data[i - 1].clone());
                                }
                                let out_sa =
                                    runmat_builtins::StringArray::new(out, vec![idxs.len(), 1])
                                        .map_err(|e| format!("Slice error: {e}"))?;
                                stack.push(Value::StringArray(out_sa));
                            }
                        } else {
                            for d in 0..dims {
                                let is_colon = (colon_mask & (1u32 << d)) != 0;
                                let is_end = (end_mask & (1u32 << d)) != 0;
                                if is_colon {
                                    selectors.push(Sel::Colon);
                                } else if is_end {
                                    let dim_len = *sa.shape.get(d).unwrap_or(&1);
                                    selectors.push(Sel::Scalar(dim_len));
                                } else {
                                    let v = numeric.get(num_iter).ok_or(mex(
                                        "MissingNumericIndex",
                                        "missing numeric index",
                                    ))?;
                                    num_iter += 1;
                                    match v {
                                        Value::Num(n) => {
                                            let idx = *n as isize;
                                            if idx < 1 {
                                                return Err(mex(
                                                    "IndexOutOfBounds",
                                                    "Index out of bounds",
                                                ));
                                            }
                                            selectors.push(Sel::Scalar(idx as usize));
                                        }
                                        Value::Tensor(idx_t) => {
                                            let dim_len = *sa.shape.get(d).unwrap_or(&1);
                                            let len = idx_t.shape.iter().product::<usize>();
                                            let is_binary_mask = len == dim_len
                                                && idx_t.data.iter().all(|&x| x == 0.0 || x == 1.0);
                                            if is_binary_mask {
                                                let mut v = Vec::new();
                                                for (i, &val) in idx_t.data.iter().enumerate() {
                                                    if val != 0.0 {
                                                        v.push(i + 1);
                                                    }
                                                }
                                                selectors.push(Sel::Indices(v));
                                            } else {
                                                let mut v = Vec::with_capacity(len);
                                                for &val in &idx_t.data {
                                                    let idx = val as isize;
                                                    if idx < 1 {
                                                        vm_bail!(mex(
                                                            "IndexOutOfBounds",
                                                            "Index out of bounds"
                                                        ));
                                                    }
                                                    v.push(idx as usize);
                                                }
                                                selectors.push(Sel::Indices(v));
                                            }
                                        }
                                        _ => vm_bail!(mex(
                                            "UnsupportedIndexType",
                                            "Unsupported index type"
                                        )),
                                    }
                                }
                            }
                            let mut out_dims: Vec<usize> = Vec::new();
                            let mut per_dim_indices: Vec<Vec<usize>> = Vec::with_capacity(dims);
                            for (d, sel) in selectors.iter().enumerate().take(dims) {
                                let dim_len = *sa.shape.get(d).unwrap_or(&1);
                                let idxs = match sel {
                                    Sel::Colon => (1..=dim_len).collect::<Vec<usize>>(),
                                    Sel::Scalar(i) => vec![*i],
                                    Sel::Indices(v) => v.clone(),
                                };
                                if idxs.iter().any(|&i| i == 0 || i > dim_len) {
                                    return Err(mex("IndexOutOfBounds", "Index out of bounds"));
                                }
                                if idxs.len() > 1 {
                                    out_dims.push(idxs.len());
                                } else {
                                    out_dims.push(1);
                                }
                                per_dim_indices.push(idxs);
                            }
                            if dims == 2 {
                                match (
                                    &per_dim_indices[0].as_slice(),
                                    &per_dim_indices[1].as_slice(),
                                ) {
                                    (i_list, j_list) if i_list.len() > 1 && j_list.len() == 1 => {
                                        out_dims = vec![i_list.len(), 1];
                                    }
                                    (i_list, j_list) if i_list.len() == 1 && j_list.len() > 1 => {
                                        out_dims = vec![1, j_list.len()];
                                    }
                                    _ => {}
                                }
                            }
                            let mut strides: Vec<usize> = vec![0; dims];
                            let full_shape: Vec<usize> = if rank < dims {
                                let mut s = sa.shape.clone();
                                s.resize(dims, 1);
                                s
                            } else {
                                sa.shape.clone()
                            };
                            let mut acc = 1usize;
                            for (d, stride) in strides.iter_mut().enumerate().take(dims) {
                                *stride = acc;
                                acc *= full_shape[d];
                            }
                            let total_out: usize = out_dims.iter().product();
                            if total_out == 0 {
                                stack.push(Value::StringArray(
                                    runmat_builtins::StringArray::new(Vec::new(), out_dims)
                                        .map_err(|e| format!("Slice error: {e}"))?,
                                ));
                            } else {
                                fn cartesian<F: FnMut(&[usize])>(lists: &[Vec<usize>], mut f: F) {
                                    let dims = lists.len();
                                    let mut idx = vec![0usize; dims];
                                    loop {
                                        let current: Vec<usize> =
                                            (0..dims).map(|d| lists[d][idx[d]]).collect();
                                        f(&current);
                                        let mut d = 0usize;
                                        while d < dims {
                                            idx[d] += 1;
                                            if idx[d] < lists[d].len() {
                                                break;
                                            }
                                            idx[d] = 0;
                                            d += 1;
                                        }
                                        if d == dims {
                                            break;
                                        }
                                    }
                                }
                                let mut out_data: Vec<String> = Vec::with_capacity(total_out);
                                cartesian(&per_dim_indices, |multi| {
                                    let mut lin = 0usize;
                                    for d in 0..dims {
                                        let i0 = multi[d] - 1;
                                        lin += i0 * strides[d];
                                    }
                                    out_data.push(sa.data[lin].clone());
                                });
                                if out_data.len() == 1 {
                                    stack.push(Value::String(out_data[0].clone()));
                                } else {
                                    let out_sa =
                                        runmat_builtins::StringArray::new(out_data, out_dims)
                                            .map_err(|e| format!("Slice error: {e}"))?;
                                    stack.push(Value::StringArray(out_sa));
                                }
                            }
                        }
                    }
                    other => {
                        // Support 1-D linear indexing and scalar(1) on non-tensors
                        if dims == 1 {
                            let is_colon = (colon_mask & 1u32) != 0;
                            let is_end = (end_mask & 1u32) != 0;
                            if is_colon {
                                vm_bail!(mex(
                                    "SliceNonTensor",
                                    "Slicing only supported on tensors"
                                ));
                            }
                            let idx_val: f64 = if is_end {
                                1.0
                            } else {
                                match numeric.first() {
                                    Some(Value::Num(n)) => *n,
                                    Some(Value::Int(i)) => i.to_f64(),
                                    _ => 1.0,
                                }
                            };
                            let v = match runmat_runtime::perform_indexing(&other, &[idx_val]) {
                                Ok(v) => v,
                                Err(_e) => vm_bail!(mex(
                                    "SliceNonTensor",
                                    "Slicing only supported on tensors"
                                )),
                            };
                            stack.push(v);
                        }
                        vm_bail!(mex("SliceNonTensor", "Slicing only supported on tensors"));
                    }
                }
                bench_end("IndexSlice", __b);
            }
            Instr::IndexRangeEnd {
                dims,
                numeric_count,
                colon_mask,
                end_mask,
                range_dims,
                range_has_step,
                end_offsets,
            } => {
                // Pop any numeric scalar indices (reverse), then for each range in reverse push step (if has), start; then base
                let mut numeric: Vec<Value> = Vec::with_capacity(numeric_count);
                for _ in 0..numeric_count {
                    numeric.push(
                        stack
                            .pop()
                            .ok_or(mex("StackUnderflow", "stack underflow"))?,
                    );
                }
                numeric.reverse();
                // Gather per-range params in reverse order of pushes
                let mut range_params: Vec<(f64, f64)> = Vec::with_capacity(range_dims.len());
                for i in (0..range_dims.len()).rev() {
                    let has_step = range_has_step[i];
                    let step = if has_step {
                        let v = stack
                            .pop()
                            .ok_or(mex("StackUnderflow", "stack underflow"))?;
                        match v {
                            Value::Num(n) => n,
                            Value::Int(i) => i.to_f64(),
                            Value::Tensor(t) if !t.data.is_empty() => t.data[0],
                            _ => 1.0,
                        }
                    } else {
                        1.0
                    };
                    let v = stack
                        .pop()
                        .ok_or(mex("StackUnderflow", "stack underflow"))?;
                    let start: f64 = match v {
                        Value::Num(n) => n,
                        Value::Int(i) => i.to_f64(),
                        Value::Tensor(t) if !t.data.is_empty() => t.data[0],
                        _ => 1.0,
                    };
                    range_params.push((start, step));
                }
                range_params.reverse();
                let base = stack
                    .pop()
                    .ok_or(mex("StackUnderflow", "stack underflow"))?;
                #[cfg(feature = "native-accel")]
                clear_residency(&base);
                match base {
                    Value::Tensor(t) => {
                        let rank = t.shape.len();
                        #[derive(Clone)]
                        enum Sel {
                            Colon,
                            Scalar(usize),
                            Indices(Vec<usize>),
                            Range { start: i64, step: i64, end_off: i64 },
                        }
                        let mut selectors: Vec<Sel> = Vec::with_capacity(dims);
                        let mut num_iter = 0usize;
                        let mut rp_iter = 0usize;
                        for d in 0..dims {
                            let is_colon = (colon_mask & (1u32 << d)) != 0;
                            let is_end = (end_mask & (1u32 << d)) != 0;
                            if is_colon {
                                selectors.push(Sel::Colon);
                            } else if is_end {
                                selectors.push(Sel::Scalar(*t.shape.get(d).unwrap_or(&1)));
                            } else if let Some(pos) = range_dims.iter().position(|&rd| rd == d) {
                                let (st, sp) = range_params[rp_iter];
                                rp_iter += 1;
                                let off = end_offsets[pos];
                                selectors.push(Sel::Range {
                                    start: st as i64,
                                    step: if sp >= 0.0 {
                                        sp as i64
                                    } else {
                                        -(sp.abs() as i64)
                                    },
                                    end_off: off,
                                });
                            } else {
                                let v = numeric
                                    .get(num_iter)
                                    .ok_or(mex("MissingNumericIndex", "missing numeric index"))?;
                                num_iter += 1;
                                match v {
                                    Value::Num(n) => {
                                        let idx = *n as isize;
                                        if idx < 1 {
                                            vm_bail!(mex(
                                                "IndexOutOfBounds",
                                                "Index out of bounds"
                                            ));
                                        }
                                        selectors.push(Sel::Scalar(idx as usize));
                                    }
                                    Value::Tensor(idx_t) => {
                                        let dim_len = *t.shape.get(d).unwrap_or(&1);
                                        let len = idx_t.shape.iter().product::<usize>();
                                        if len == dim_len {
                                            let mut v = Vec::new();
                                            for (i, &val) in idx_t.data.iter().enumerate() {
                                                if val != 0.0 {
                                                    v.push(i + 1);
                                                }
                                            }
                                            selectors.push(Sel::Indices(v));
                                        } else {
                                            let mut v = Vec::with_capacity(len);
                                            for &val in &idx_t.data {
                                                let idx = val as isize;
                                                if idx < 1 {
                                                    vm_bail!(mex(
                                                        "IndexOutOfBounds",
                                                        "Index out of bounds"
                                                    ));
                                                }
                                                v.push(idx as usize);
                                            }
                                            selectors.push(Sel::Indices(v));
                                        }
                                    }
                                    _ => vm_bail!(mex(
                                        "UnsupportedIndexType",
                                        "Unsupported index type"
                                    )),
                                }
                            }
                        }
                        // Materialize per-dim indices, resolving ranges with end_off
                        let mut per_dim_indices: Vec<Vec<usize>> = Vec::with_capacity(dims);
                        let full_shape: Vec<usize> = if rank < dims {
                            let mut s = t.shape.clone();
                            s.resize(dims, 1);
                            s
                        } else {
                            t.shape.clone()
                        };
                        for (d, sel) in selectors.iter().enumerate().take(dims) {
                            let dim_len = full_shape[d] as i64;
                            let idxs: Vec<usize> = match sel {
                                Sel::Colon => (1..=full_shape[d]).collect(),
                                Sel::Scalar(i) => vec![*i],
                                Sel::Indices(v) => v.clone(),
                                Sel::Range {
                                    start,
                                    step,
                                    end_off,
                                } => {
                                    let mut v = Vec::new();
                                    let mut cur = *start;
                                    let stp = *step;
                                    let end_i = dim_len - *end_off;
                                    if stp == 0 {
                                        vm_bail!(mex("IndexStepZero", "Index step cannot be zero"));
                                    }
                                    if stp > 0 {
                                        while cur <= end_i {
                                            if cur < 1 || cur > dim_len {
                                                break;
                                            }
                                            v.push(cur as usize);
                                            cur += stp;
                                        }
                                    } else {
                                        while cur >= end_i {
                                            if cur < 1 || cur > dim_len {
                                                break;
                                            }
                                            v.push(cur as usize);
                                            cur += stp;
                                        }
                                    }
                                    v
                                }
                            };
                            if idxs.iter().any(|&i| i == 0 || i > full_shape[d]) {
                                vm_bail!(mex("IndexOutOfBounds", "Index out of bounds"));
                            }
                            per_dim_indices.push(idxs);
                        }
                        // Strides and gather
                        let mut strides: Vec<usize> = vec![0; dims];
                        let mut acc = 1usize;
                        for (d, stride) in strides.iter_mut().enumerate().take(dims) {
                            *stride = acc;
                            acc *= full_shape[d];
                        }
                        let total_out: usize = per_dim_indices.iter().map(|v| v.len()).product();
                        if total_out == 0 {
                            stack.push(Value::Tensor(
                                runmat_builtins::Tensor::new(Vec::new(), vec![0, 0])
                                    .map_err(|e| format!("Slice error: {e}"))?,
                            ));
                            continue;
                        }
                        let mut out_data: Vec<f64> = Vec::with_capacity(total_out);
                        fn cartesian<F: FnMut(&[usize])>(lists: &[Vec<usize>], mut f: F) {
                            let dims = lists.len();
                            let mut idx = vec![0usize; dims];
                            loop {
                                let current: Vec<usize> =
                                    (0..dims).map(|d| lists[d][idx[d]]).collect();
                                f(&current);
                                let mut d = 0usize;
                                while d < dims {
                                    idx[d] += 1;
                                    if idx[d] < lists[d].len() {
                                        break;
                                    }
                                    idx[d] = 0;
                                    d += 1;
                                }
                                if d == dims {
                                    break;
                                }
                            }
                        }
                        cartesian(&per_dim_indices, |multi| {
                            let mut lin = 0usize;
                            for d in 0..dims {
                                let i0 = multi[d] - 1;
                                lin += i0 * strides[d];
                            }
                            out_data.push(t.data[lin]);
                        });
                        if out_data.len() == 1 {
                            stack.push(Value::Num(out_data[0]));
                        } else {
                            let shape: Vec<usize> =
                                per_dim_indices.iter().map(|v| v.len().max(1)).collect();
                            let tens = runmat_builtins::Tensor::new(out_data, shape)
                                .map_err(|e| format!("Slice error: {e}"))?;
                            stack.push(Value::Tensor(tens));
                        }
                    }
                    Value::StringArray(sa) => {
                        let rank = sa.shape.len();
                        #[derive(Clone)]
                        enum Sel {
                            Colon,
                            Scalar(usize),
                            Indices(Vec<usize>),
                            Range { start: i64, step: i64, end_off: i64 },
                        }
                        let mut selectors: Vec<Sel> = Vec::with_capacity(dims);
                        let mut num_iter = 0usize;
                        let mut rp_iter = 0usize;
                        for d in 0..dims {
                            let is_colon = (colon_mask & (1u32 << d)) != 0;
                            let is_end = (end_mask & (1u32 << d)) != 0;
                            if is_colon {
                                selectors.push(Sel::Colon);
                            } else if is_end {
                                selectors.push(Sel::Scalar(*sa.shape.get(d).unwrap_or(&1)));
                            } else if let Some(pos) = range_dims.iter().position(|&rd| rd == d) {
                                let (st, sp) = range_params[rp_iter];
                                rp_iter += 1;
                                let off = end_offsets[pos];
                                selectors.push(Sel::Range {
                                    start: st as i64,
                                    step: if sp >= 0.0 {
                                        sp as i64
                                    } else {
                                        -(sp.abs() as i64)
                                    },
                                    end_off: off,
                                });
                            } else {
                                let v = numeric
                                    .get(num_iter)
                                    .ok_or(mex("MissingNumericIndex", "missing numeric index"))?;
                                num_iter += 1;
                                match v {
                                    Value::Num(n) => {
                                        let idx = *n as isize;
                                        if idx < 1 {
                                            vm_bail!(mex(
                                                "IndexOutOfBounds",
                                                "Index out of bounds"
                                            ));
                                        }
                                        selectors.push(Sel::Scalar(idx as usize));
                                    }
                                    Value::Tensor(idx_t) => {
                                        let dim_len = *sa.shape.get(d).unwrap_or(&1);
                                        let len = idx_t.shape.iter().product::<usize>();
                                        if len == dim_len {
                                            let mut v = Vec::new();
                                            for (i, &val) in idx_t.data.iter().enumerate() {
                                                if val != 0.0 {
                                                    v.push(i + 1);
                                                }
                                            }
                                            selectors.push(Sel::Indices(v));
                                        } else {
                                            let mut v = Vec::with_capacity(len);
                                            for &val in &idx_t.data {
                                                let idx = val as isize;
                                                if idx < 1 {
                                                    vm_bail!(mex(
                                                        "IndexOutOfBounds",
                                                        "Index out of bounds"
                                                    ));
                                                }
                                                v.push(idx as usize);
                                            }
                                            selectors.push(Sel::Indices(v));
                                        }
                                    }
                                    _ => vm_bail!(mex(
                                        "UnsupportedIndexType",
                                        "Unsupported index type"
                                    )),
                                }
                            }
                        }
                        let mut per_dim_indices: Vec<Vec<usize>> = Vec::with_capacity(dims);
                        let full_shape: Vec<usize> = if rank < dims {
                            let mut s = sa.shape.clone();
                            s.resize(dims, 1);
                            s
                        } else {
                            sa.shape.clone()
                        };
                        for d in 0..dims {
                            let dim_len = full_shape[d] as i64;
                            let idxs: Vec<usize> = match &selectors[d] {
                                Sel::Colon => (1..=full_shape[d]).collect(),
                                Sel::Scalar(i) => vec![*i],
                                Sel::Indices(v) => v.clone(),
                                Sel::Range {
                                    start,
                                    step,
                                    end_off,
                                } => {
                                    let mut v = Vec::new();
                                    let mut cur = *start;
                                    let stp = *step;
                                    let end_i = dim_len - *end_off;
                                    if stp == 0 {
                                        vm_bail!(mex("IndexStepZero", "Index step cannot be zero"));
                                    }
                                    if stp > 0 {
                                        while cur <= end_i {
                                            if cur < 1 || cur > dim_len {
                                                break;
                                            }
                                            v.push(cur as usize);
                                            cur += stp;
                                        }
                                    } else {
                                        while cur >= end_i {
                                            if cur < 1 || cur > dim_len {
                                                break;
                                            }
                                            v.push(cur as usize);
                                            cur += stp;
                                        }
                                    }
                                    v
                                }
                            };
                            if idxs.iter().any(|&i| i == 0 || i > full_shape[d]) {
                                vm_bail!(mex("IndexOutOfBounds", "Index out of bounds"));
                            }
                            per_dim_indices.push(idxs);
                        }
                        let mut strides: Vec<usize> = vec![0; dims];
                        let mut acc = 1usize;
                        for d in 0..dims {
                            strides[d] = acc;
                            acc *= full_shape[d];
                        }
                        let total_out: usize = per_dim_indices.iter().map(|v| v.len()).product();
                        if total_out == 0 {
                            stack.push(Value::StringArray(
                                runmat_builtins::StringArray::new(Vec::new(), vec![0, 0])
                                    .map_err(|e| format!("Slice error: {e}"))?,
                            ));
                            continue;
                        }
                        let mut out_data: Vec<String> = Vec::with_capacity(total_out);
                        fn cartesian<F: FnMut(&[usize])>(lists: &[Vec<usize>], mut f: F) {
                            let dims = lists.len();
                            let mut idx = vec![0usize; dims];
                            loop {
                                let current: Vec<usize> =
                                    (0..dims).map(|d| lists[d][idx[d]]).collect();
                                f(&current);
                                let mut d = 0usize;
                                while d < dims {
                                    idx[d] += 1;
                                    if idx[d] < lists[d].len() {
                                        break;
                                    }
                                    idx[d] = 0;
                                    d += 1;
                                }
                                if d == dims {
                                    break;
                                }
                            }
                        }
                        cartesian(&per_dim_indices, |multi| {
                            let mut lin = 0usize;
                            for d in 0..dims {
                                let i0 = multi[d] - 1;
                                lin += i0 * strides[d];
                            }
                            out_data.push(sa.data[lin].clone());
                        });
                        if out_data.len() == 1 {
                            stack.push(Value::String(out_data[0].clone()));
                        } else {
                            let shape: Vec<usize> =
                                per_dim_indices.iter().map(|v| v.len().max(1)).collect();
                            let sa_out = runmat_builtins::StringArray::new(out_data, shape)
                                .map_err(|e| format!("Slice error: {e}"))?;
                            stack.push(Value::StringArray(sa_out));
                        }
                    }
                    _ => vm_bail!(mex("SliceNonTensor", "Slicing only supported on tensors")),
                }
            }

            Instr::IndexSliceEx(dims, numeric_count, colon_mask, end_mask, end_offsets) => {
                // Like IndexSlice, but apply end arithmetic to specified numeric indices
                let mut numeric: Vec<Value> = Vec::with_capacity(numeric_count);
                for _ in 0..numeric_count {
                    numeric.push(
                        stack
                            .pop()
                            .ok_or(mex("StackUnderflow", "stack underflow"))?,
                    );
                }
                numeric.reverse();
                let base = stack
                    .pop()
                    .ok_or(mex("StackUnderflow", "stack underflow"))?;
                match base {
                    Value::Tensor(t) => {
                        // Adjust numeric indices where specified: end - k
                        let mut adjusted = numeric.clone();
                        for (pos, off) in end_offsets {
                            if let Some(v) = adjusted.get_mut(pos) {
                                // Determine dimension length to apply 'end'
                                // Map numeric positions to dims by skipping colons and 'end' markers
                                let mut seen_numeric = 0usize;
                                let mut dim_for_pos = 0usize;
                                for (d, _) in (0..dims).enumerate().take(dims) {
                                    let is_colon = (colon_mask & (1u32 << d)) != 0;
                                    let is_end = (end_mask & (1u32 << d)) != 0;
                                    if is_colon || is_end {
                                        continue;
                                    }
                                    if seen_numeric == pos {
                                        dim_for_pos = d;
                                        break;
                                    }
                                    seen_numeric += 1;
                                }
                                let dim_len = *t.shape.get(dim_for_pos).unwrap_or(&1);
                                let idx_val = (dim_len as isize) - (off as isize);
                                *v = Value::Num(idx_val as f64);
                            }
                        }
                        // Now reuse IndexSlice logic: push base back and adjusted numerics
                        // Build selectors identical to IndexSlice path
                        let mut tmp_stack = Vec::new();
                        tmp_stack.push(Value::Tensor(t));
                        for v in adjusted {
                            tmp_stack.push(v);
                        }
                        // Swap stacks for reuse: assign and then fallthrough to IndexSlice body via small duplication
                        let mut numeric_vals: Vec<Value> = Vec::new();
                        let count = numeric_count;
                        let mut idx_iter = tmp_stack.into_iter();
                        let base = idx_iter
                            .next()
                            .ok_or(mex("StackUnderflow", "stack underflow"))?;
                        for _ in 0..count {
                            match idx_iter.next() {
                                Some(v) => numeric_vals.push(v),
                                None => return Err(mex("StackUnderflow", "stack underflow")),
                            }
                        }
                        match base {
                            Value::Tensor(t2) => {
                                // Inline small subset of IndexSlice gather for t2
                                let rank = t2.shape.len();
                                #[derive(Clone)]
                                enum Sel {
                                    Colon,
                                    Scalar(usize),
                                    Indices(Vec<usize>),
                                }
                                let mut selectors: Vec<Sel> = Vec::with_capacity(dims);
                                let mut num_iter = 0usize;
                                if dims == 1 {
                                    let total = t2.data.len();
                                    let mut idxs: Vec<usize> = Vec::new();
                                    let is_colon = (colon_mask & 1u32) != 0;
                                    let is_end = (end_mask & 1u32) != 0;
                                    if is_colon {
                                        idxs = (1..=total).collect();
                                    } else if is_end {
                                        idxs = vec![total];
                                    } else if let Some(v) = numeric_vals.first() {
                                        match v {
                                            Value::Num(n) => {
                                                let i = *n as isize;
                                                if i < 1 {
                                                    vm_bail!(mex(
                                                        "IndexOutOfBounds",
                                                        "Index out of bounds"
                                                    ));
                                                }
                                                idxs = vec![i as usize];
                                            }
                                            Value::Tensor(idx_t) => {
                                                let len = idx_t.shape.iter().product::<usize>();
                                                if len == total {
                                                    for (i, &val) in idx_t.data.iter().enumerate() {
                                                        if val != 0.0 {
                                                            idxs.push(i + 1);
                                                        }
                                                    }
                                                } else {
                                                    for &val in &idx_t.data {
                                                        let i = val as isize;
                                                        if i < 1 {
                                                            vm_bail!(mex(
                                                                "IndexOutOfBounds",
                                                                "Index out of bounds"
                                                            ));
                                                        }
                                                        idxs.push(i as usize);
                                                    }
                                                }
                                            }
                                            _ => vm_bail!(mex(
                                                "UnsupportedIndexType",
                                                "Unsupported index type"
                                            )),
                                        }
                                    } else {
                                        vm_bail!(mex(
                                            "MissingNumericIndex",
                                            "missing numeric index"
                                        ));
                                    }
                                    if idxs.iter().any(|&i| i == 0 || i > total) {
                                        vm_bail!(mex("IndexOutOfBounds", "Index out of bounds"));
                                    }
                                    if idxs.len() == 1 {
                                        stack.push(Value::Num(t2.data[idxs[0] - 1]));
                                    } else {
                                        let mut out = Vec::with_capacity(idxs.len());
                                        for &i in &idxs {
                                            out.push(t2.data[i - 1]);
                                        }
                                        let tens =
                                            runmat_builtins::Tensor::new(out, vec![idxs.len(), 1])
                                                .map_err(|e| format!("Slice error: {e}"))?;
                                        stack.push(Value::Tensor(tens));
                                    }
                                } else {
                                    for d in 0..dims {
                                        let is_colon = (colon_mask & (1u32 << d)) != 0;
                                        let is_end = (end_mask & (1u32 << d)) != 0;
                                        if is_colon {
                                            selectors.push(Sel::Colon);
                                        } else if is_end {
                                            let dim_len = *t2.shape.get(d).unwrap_or(&1);
                                            selectors.push(Sel::Scalar(dim_len));
                                        } else {
                                            let v = numeric_vals.get(num_iter).ok_or(mex(
                                                "MissingNumericIndex",
                                                "missing numeric index",
                                            ))?;
                                            num_iter += 1;
                                            match v {
                                                Value::Num(n) => {
                                                    let idx = *n as isize;
                                                    if idx < 1 {
                                                        return Err(mex(
                                                            "IndexOutOfBounds",
                                                            "Index out of bounds",
                                                        ));
                                                    }
                                                    selectors.push(Sel::Scalar(idx as usize));
                                                }
                                                Value::Tensor(idx_t) => {
                                                    let dim_len = *t2.shape.get(d).unwrap_or(&1);
                                                    let len = idx_t.shape.iter().product::<usize>();
                                                    if len == dim_len {
                                                        let mut indices = Vec::new();
                                                        for (i, &val) in
                                                            idx_t.data.iter().enumerate()
                                                        {
                                                            if val != 0.0 {
                                                                indices.push(i + 1);
                                                            }
                                                        }
                                                        selectors.push(Sel::Indices(indices));
                                                    } else {
                                                        let mut indices = Vec::with_capacity(len);
                                                        for &val in &idx_t.data {
                                                            let idx = val as isize;
                                                            if idx < 1 {
                                                                return Err(mex(
                                                                    "IndexOutOfBounds",
                                                                    "Index out of bounds",
                                                                ));
                                                            }
                                                            indices.push(idx as usize);
                                                        }
                                                        selectors.push(Sel::Indices(indices));
                                                    }
                                                }
                                                Value::LogicalArray(la) => {
                                                    let dim_len = *t2.shape.get(d).unwrap_or(&1);
                                                    if la.data.len() == dim_len {
                                                        let mut indices = Vec::new();
                                                        for (i, &b) in la.data.iter().enumerate() {
                                                            if b != 0 {
                                                                indices.push(i + 1);
                                                            }
                                                        }
                                                        selectors.push(Sel::Indices(indices));
                                                    } else {
                                                        return Err(mex(
                                                            "IndexShape",
                                                            "Logical mask shape mismatch",
                                                        ));
                                                    }
                                                }
                                                _ => {
                                                    return Err(mex(
                                                        "UnsupportedIndexType",
                                                        "Unsupported index type",
                                                    ))
                                                }
                                            }
                                        }
                                    }
                                    let mut out_dims: Vec<usize> = Vec::new();
                                    let mut per_dim_indices: Vec<Vec<usize>> =
                                        Vec::with_capacity(dims);
                                    for (d, sel) in selectors.iter().enumerate().take(dims) {
                                        let dim_len = *t2.shape.get(d).unwrap_or(&1);
                                        let idxs = match sel {
                                            Sel::Colon => (1..=dim_len).collect::<Vec<usize>>(),
                                            Sel::Scalar(i) => vec![*i],
                                            Sel::Indices(v) => v.clone(),
                                        };
                                        if idxs.iter().any(|&i| i == 0 || i > dim_len) {
                                            return Err(mex(
                                                "IndexOutOfBounds",
                                                "Index out of bounds",
                                            ));
                                        }
                                        if idxs.len() > 1 {
                                            out_dims.push(idxs.len());
                                        } else {
                                            out_dims.push(1);
                                        }
                                        per_dim_indices.push(idxs);
                                    }
                                    if dims == 2 {
                                        match (
                                            &per_dim_indices[0].as_slice(),
                                            &per_dim_indices[1].as_slice(),
                                        ) {
                                            (i_list, j_list)
                                                if i_list.len() > 1 && j_list.len() == 1 =>
                                            {
                                                out_dims = vec![i_list.len(), 1];
                                            }
                                            (i_list, j_list)
                                                if i_list.len() == 1 && j_list.len() > 1 =>
                                            {
                                                out_dims = vec![1, j_list.len()];
                                            }
                                            _ => {}
                                        }
                                    }
                                    let mut strides: Vec<usize> = vec![0; dims];
                                    let full_shape: Vec<usize> = if rank < dims {
                                        let mut s = t2.shape.clone();
                                        s.resize(dims, 1);
                                        s
                                    } else {
                                        t2.shape.clone()
                                    };
                                    let mut acc = 1usize;
                                    for d in 0..dims {
                                        strides[d] = acc;
                                        acc *= full_shape[d];
                                    }
                                    let total_out: usize = out_dims.iter().product();
                                    let mut out_data: Vec<f64> = Vec::with_capacity(total_out);
                                    if out_dims.contains(&0) {
                                        let out_tensor =
                                            runmat_builtins::Tensor::new(out_data, out_dims)
                                                .map_err(|e| format!("Slice error: {e}"))?;
                                        stack.push(Value::Tensor(out_tensor));
                                    } else {
                                        fn cartesian<F: FnMut(&[usize])>(
                                            lists: &[Vec<usize>],
                                            mut f: F,
                                        ) {
                                            let dims = lists.len();
                                            let mut idx = vec![0usize; dims];
                                            loop {
                                                let current: Vec<usize> =
                                                    (0..dims).map(|d| lists[d][idx[d]]).collect();
                                                f(&current);
                                                let mut d = 0usize;
                                                while d < dims {
                                                    idx[d] += 1;
                                                    if idx[d] < lists[d].len() {
                                                        break;
                                                    }
                                                    idx[d] = 0;
                                                    d += 1;
                                                }
                                                if d == dims {
                                                    break;
                                                }
                                            }
                                        }
                                        cartesian(&per_dim_indices, |multi| {
                                            let mut lin = 0usize;
                                            for d in 0..dims {
                                                let i0 = multi[d] - 1;
                                                lin += i0 * strides[d];
                                            }
                                            out_data.push(t2.data[lin]);
                                        });
                                        if out_data.len() == 1 {
                                            stack.push(Value::Num(out_data[0]));
                                        } else {
                                            let out_tensor =
                                                runmat_builtins::Tensor::new(out_data, out_dims)
                                                    .map_err(|e| format!("Slice error: {e}"))?;
                                            stack.push(Value::Tensor(out_tensor));
                                        }
                                    }
                                }
                            }
                            other => {
                                stack.push(other);
                            }
                        }
                    }
                    other => {
                        vm_bail!(mex(
                            "SliceNonTensor",
                            &format!("Slicing only supported on tensors: got {other:?}")
                        ));
                    }
                }
            }
            Instr::Index1DRangeEnd { has_step, offset } => {
                // Legacy 1-D path for end arithmetic
                let step_val: f64 = if has_step {
                    let v: f64 = (&stack
                        .pop()
                        .ok_or(mex("StackUnderflow", "stack underflow"))?)
                        .try_into()?;
                    v
                } else {
                    1.0
                };
                let start_val: f64 = (&stack
                    .pop()
                    .ok_or(mex("StackUnderflow", "stack underflow"))?)
                    .try_into()?;
                let base = stack
                    .pop()
                    .ok_or(mex("StackUnderflow", "stack underflow"))?;
                match base {
                    Value::Tensor(t) => {
                        let total = t.data.len();
                        let end_idx = (total as i64) - offset; // inclusive
                        let mut out: Vec<f64> = Vec::new();
                        let mut cur = start_val as i64;
                        let step_i = if step_val >= 0.0 {
                            step_val as i64
                        } else {
                            -(step_val.abs() as i64)
                        };
                        if step_i == 0 {
                            return Err(mex("IndexStepZero", "Index step cannot be zero"));
                        }
                        if step_i > 0 {
                            while cur as i64 <= end_idx {
                                let idx0 = cur as usize;
                                if idx0 == 0 || idx0 > total {
                                    break;
                                }
                                out.push(t.data[idx0 - 1]);
                                cur += step_i;
                            }
                        } else {
                            while (cur as i64) >= end_idx {
                                let idx0 = cur as usize;
                                if idx0 == 0 || idx0 > total {
                                    break;
                                }
                                out.push(t.data[idx0 - 1]);
                                cur += step_i;
                            }
                        }
                        if out.len() == 1 {
                            stack.push(Value::Num(out[0]));
                        } else {
                            let tens =
                                runmat_builtins::Tensor::new(out.clone(), vec![out.len(), 1])
                                    .map_err(|e| format!("Range slice error: {e}"))?;
                            stack.push(Value::Tensor(tens));
                        }
                    }
                    _ => vm_bail!(mex("SliceNonTensor", "Slicing only supported on tensors")),
                }
            }
            Instr::StoreSlice(dims, numeric_count, colon_mask, end_mask) => {
                let __b = bench_start();
                // RHS value to scatter, then numeric indices, then base
                let rhs = stack
                    .pop()
                    .ok_or(mex("StackUnderflow", "stack underflow"))?;
                let mut numeric: Vec<Value> = Vec::with_capacity(numeric_count);
                for _ in 0..numeric_count {
                    numeric.push(
                        stack
                            .pop()
                            .ok_or(mex("StackUnderflow", "stack underflow"))?,
                    );
                }
                numeric.reverse();
                let base = stack
                    .pop()
                    .ok_or(mex("StackUnderflow", "stack underflow"))?;
                match base {
                    Value::Object(obj) => {
                        let cell =
                            runmat_builtins::CellArray::new(numeric.clone(), 1, numeric.len())
                                .map_err(|e| format!("subsasgn build error: {e}"))?;
                        match runmat_runtime::call_builtin(
                            "call_method",
                            &[
                                Value::Object(obj.clone()),
                                Value::String("subsasgn".to_string()),
                                Value::String("()".to_string()),
                                Value::Cell(cell.clone()),
                                rhs.clone(),
                            ],
                        ) {
                            Ok(v) => stack.push(v),
                            Err(_e) => {
                                // Fallback to direct builtin OverIdx.subsasgn if class method isn't registered
                                // Determine class name and call fully qualified builtin if present
                                let qualified = format!("{}.subsasgn", obj.class_name);
                                match runmat_runtime::call_builtin(
                                    &qualified,
                                    &[
                                        Value::Object(obj),
                                        Value::String("()".to_string()),
                                        Value::Cell(cell),
                                        rhs,
                                    ],
                                ) {
                                    Ok(v2) => stack.push(v2),
                                    Err(e2) => vm_bail!(e2),
                                }
                            }
                        }
                    }
                    Value::Tensor(mut t) => {
                        // F4: write barrier hook (placeholder) – in a full GC integration, call into GC pre/post here
                        // Linear 1-D indexing assignment: A(I) = rhs
                        if dims == 1 {
                            let total = t.data.len();
                            // Build linear index list
                            let mut lin_indices: Vec<usize> = Vec::new();
                            let is_colon = (colon_mask & 1u32) != 0;
                            let is_end = (end_mask & 1u32) != 0;
                            if is_colon {
                                lin_indices = (1..=total).collect();
                            } else if is_end {
                                lin_indices = vec![total];
                            } else {
                                let v = numeric
                                    .first()
                                    .ok_or(mex("MissingNumericIndex", "missing numeric index"))?;
                                match v {
                                    Value::Num(n) => {
                                        let i = *n as isize;
                                        if i < 1 || (i as usize) > total {
                                            vm_bail!(mex(
                                                "IndexOutOfBounds",
                                                "Index out of bounds"
                                            ));
                                        }
                                        lin_indices.push(i as usize);
                                    }
                                    Value::Tensor(idx_t) => {
                                        let len = idx_t.shape.iter().product::<usize>();
                                        if len == total {
                                            for (i, &val) in idx_t.data.iter().enumerate() {
                                                if val != 0.0 {
                                                    lin_indices.push(i + 1);
                                                }
                                            }
                                        } else {
                                            for &val in &idx_t.data {
                                                let i = val as isize;
                                                if i < 1 || (i as usize) > total {
                                                    vm_bail!(mex(
                                                        "IndexOutOfBounds",
                                                        "Index out of bounds"
                                                    ));
                                                }
                                                lin_indices.push(i as usize);
                                            }
                                        }
                                    }
                                    _ => vm_bail!(mex(
                                        "UnsupportedIndexType",
                                        "Unsupported index type"
                                    )),
                                }
                            }
                            // Scatter RHS
                            match rhs {
                                Value::Num(v) => {
                                    for &li in &lin_indices {
                                        t.data[li - 1] = v;
                                    }
                                }
                                Value::Tensor(rt) => {
                                    if rt.data.len() == 1 {
                                        let v = rt.data[0];
                                        for &li in &lin_indices {
                                            t.data[li - 1] = v;
                                        }
                                    } else if rt.data.len() == lin_indices.len() {
                                        for (k, &li) in lin_indices.iter().enumerate() {
                                            t.data[li - 1] = rt.data[k];
                                        }
                                    } else {
                                        vm_bail!(
                                            "shape mismatch for linear slice assign".to_string()
                                        );
                                    }
                                }
                                _ => vm_bail!("rhs must be numeric or tensor".into()),
                            }
                            stack.push(Value::Tensor(t));
                        } else {
                            let rank = t.shape.len();
                            #[derive(Clone)]
                            enum Sel {
                                Colon,
                                Scalar(usize),
                                Indices(Vec<usize>),
                            }
                            let mut selectors: Vec<Sel> = Vec::with_capacity(dims);
                            let mut num_iter = 0usize;
                            for d in 0..dims {
                                let is_colon = (colon_mask & (1u32 << d)) != 0;
                                let is_end = (end_mask & (1u32 << d)) != 0;
                                if is_colon {
                                    selectors.push(Sel::Colon);
                                } else if is_end {
                                    selectors.push(Sel::Scalar(*t.shape.get(d).unwrap_or(&1)));
                                } else {
                                    let v = numeric.get(num_iter).ok_or(mex(
                                        "MissingNumericIndex",
                                        "missing numeric index",
                                    ))?;
                                    num_iter += 1;
                                    match v {
                                        Value::Num(n) => {
                                            let idx = *n as isize;
                                            if idx < 1 {
                                                vm_bail!(mex(
                                                    "IndexOutOfBounds",
                                                    "Index out of bounds"
                                                ));
                                            }
                                            selectors.push(Sel::Scalar(idx as usize));
                                        }
                                        Value::Tensor(idx_t) => {
                                            let dim_len = *t.shape.get(d).unwrap_or(&1);
                                            let len = idx_t.shape.iter().product::<usize>();
                                            if len == dim_len {
                                                let mut v = Vec::new();
                                                for (i, &val) in idx_t.data.iter().enumerate() {
                                                    if val != 0.0 {
                                                        v.push(i + 1);
                                                    }
                                                }
                                                selectors.push(Sel::Indices(v));
                                            } else {
                                                let mut v = Vec::with_capacity(len);
                                                for &val in &idx_t.data {
                                                    let idx = val as isize;
                                                    if idx < 1 {
                                                        vm_bail!(mex(
                                                            "IndexOutOfBounds",
                                                            "Index out of bounds"
                                                        ));
                                                    }
                                                    v.push(idx as usize);
                                                }
                                                selectors.push(Sel::Indices(v));
                                            }
                                        }
                                        _ => vm_bail!(mex(
                                            "UnsupportedIndexType",
                                            "Unsupported index type"
                                        )),
                                    }
                                }
                            }
                            // 2-D write fast paths (full column/row) with strict broadcast checks
                            if dims == 2 {
                                let rows = if rank >= 1 { t.shape[0] } else { 1 };
                                let cols = if rank >= 2 { t.shape[1] } else { 1 };
                                match (&selectors[0], &selectors[1]) {
                                    // A(:, j) = rhs
                                    (Sel::Colon, Sel::Scalar(j)) => {
                                        let j0 = *j - 1;
                                        // Size growth semantics: extend columns if needed
                                        if j0 >= cols {
                                            let new_cols = j0 + 1;
                                            let new_rows = rows;
                                            let mut new_data = vec![0.0f64; new_rows * new_cols];
                                            for c in 0..cols {
                                                let src_off = c * rows;
                                                let dst_off = c * new_rows;
                                                new_data[dst_off..dst_off + rows].copy_from_slice(
                                                    &t.data[src_off..src_off + rows],
                                                );
                                            }
                                            t.data = new_data;
                                            t.shape = vec![new_rows, new_cols];
                                            t.rows = new_rows;
                                            t.cols = new_cols;
                                        }
                                        let start = j0 * rows;
                                        match rhs {
                                            Value::Num(v) => {
                                                for r in 0..rows {
                                                    t.data[start + r] = v;
                                                }
                                            }
                                            Value::Tensor(rt) => {
                                                let len = rt.data.len();
                                                if len == rows {
                                                    for r in 0..rows {
                                                        t.data[start + r] = rt.data[r];
                                                    }
                                                } else if len == 1 {
                                                    for r in 0..rows {
                                                        t.data[start + r] = rt.data[0];
                                                    }
                                                } else {
                                                    vm_bail!(
                                                        "shape mismatch for slice assign".into()
                                                    );
                                                }
                                            }
                                            _ => vm_bail!("rhs must be numeric or tensor".into()),
                                        }
                                        stack.push(Value::Tensor(t));
                                        bench_end("StoreSlice2D.fast_col", __b);
                                        pc += 1;
                                        continue;
                                    }
                                    // A(i, :) = rhs
                                    (Sel::Scalar(i), Sel::Colon) => {
                                        let i0 = *i - 1;
                                        // Size growth semantics: extend rows if needed
                                        if i0 >= rows {
                                            let new_rows = i0 + 1;
                                            let new_cols = cols;
                                            let mut new_data = vec![0.0f64; new_rows * new_cols];
                                            for c in 0..cols {
                                                for r in 0..rows {
                                                    new_data[r + c * new_rows] =
                                                        t.data[r + c * rows];
                                                }
                                            }
                                            t.data = new_data;
                                            t.shape = vec![new_rows, new_cols];
                                            t.rows = new_rows;
                                            t.cols = new_cols;
                                        }
                                        match rhs {
                                            Value::Num(v) => {
                                                for c in 0..cols {
                                                    t.data[i0 + c * rows] = v;
                                                }
                                            }
                                            Value::Tensor(rt) => {
                                                let len = rt.data.len();
                                                if len == cols {
                                                    for c in 0..cols {
                                                        t.data[i0 + c * rows] = rt.data[c];
                                                    }
                                                } else if len == 1 {
                                                    for c in 0..cols {
                                                        t.data[i0 + c * rows] = rt.data[0];
                                                    }
                                                } else {
                                                    vm_bail!(
                                                        "shape mismatch for slice assign".into()
                                                    );
                                                }
                                            }
                                            _ => vm_bail!("rhs must be numeric or tensor".into()),
                                        }
                                        stack.push(Value::Tensor(t));
                                        bench_end("StoreSlice2D.fast_row", __b);
                                        pc += 1;
                                        continue;
                                    }
                                    _ => {}
                                }
                            }
                            // Generic N-D writer path
                            // Build per-dim index lists and strides
                            let mut per_dim_indices: Vec<Vec<usize>> = Vec::with_capacity(dims);
                            let full_shape: Vec<usize> = if rank < dims {
                                let mut s = t.shape.clone();
                                s.resize(dims, 1);
                                s
                            } else {
                                t.shape.clone()
                            };
                            for d in 0..dims {
                                let dim_len = full_shape[d];
                                let idxs = match &selectors[d] {
                                    Sel::Colon => (1..=dim_len).collect(),
                                    Sel::Scalar(i) => vec![*i],
                                    Sel::Indices(v) => v.clone(),
                                };
                                if idxs.iter().any(|&i| i == 0 || i > dim_len) {
                                    vm_bail!(mex("IndexOutOfBounds", "Index out of bounds"));
                                }
                                per_dim_indices.push(idxs);
                            }
                            // Column-major strides (first dimension fastest)
                            let mut strides: Vec<usize> = vec![0; dims];
                            let mut acc = 1usize;
                            for d in 0..dims {
                                strides[d] = acc;
                                acc *= full_shape[d];
                            }
                            let total_out: usize =
                                per_dim_indices.iter().map(|v| v.len()).product();
                            // Prepare RHS values
                            enum RhsView {
                                Scalar(f64),
                                Tensor {
                                    data: Vec<f64>,
                                    shape: Vec<usize>,
                                    strides: Vec<usize>,
                                },
                            }
                            let rhs_view = match rhs {
                                Value::Num(n) => RhsView::Scalar(n),
                                Value::Tensor(rt) => {
                                    // Allow exact match or N-D broadcasting where rhs_dim is 1 or equals out_dim
                                    let mut shape = rt.shape.clone();
                                    if shape.len() < dims {
                                        shape.resize(dims, 1);
                                    }
                                    if shape.len() > dims {
                                        if shape.iter().skip(dims).any(|&s| s != 1) {
                                            vm_bail!("shape mismatch for slice assign".into());
                                        }
                                        shape.truncate(dims);
                                    }
                                    let mut ok = true;
                                    for d in 0..dims {
                                        let out_len = per_dim_indices[d].len();
                                        let rhs_len = shape[d];
                                        if !(rhs_len == 1 || rhs_len == out_len) {
                                            ok = false;
                                            break;
                                        }
                                    }
                                    if !ok {
                                        vm_bail!("shape mismatch for slice assign".into());
                                    }
                                    let mut rstrides = vec![0usize; dims];
                                    let mut racc = 1usize;
                                    for d in 0..dims {
                                        rstrides[d] = racc;
                                        racc *= shape[d];
                                    }
                                    RhsView::Tensor {
                                        data: rt.data,
                                        shape,
                                        strides: rstrides,
                                    }
                                }
                                _ => vm_bail!("rhs must be numeric or tensor".into()),
                            };
                            // Iterate and scatter
                            let mut _k = 0usize;
                            let mut idx = vec![0usize; dims];
                            if total_out == 0 {
                                stack.push(Value::Tensor(t));
                            } else {
                                loop {
                                    let mut lin = 0usize;
                                    for d in 0..dims {
                                        let i0 = per_dim_indices[d][idx[d]] - 1;
                                        lin += i0 * strides[d];
                                    }
                                    match &rhs_view {
                                        RhsView::Scalar(val) => t.data[lin] = *val,
                                        RhsView::Tensor {
                                            data,
                                            shape,
                                            strides,
                                        } => {
                                            let mut rlin = 0usize;
                                            for d in 0..dims {
                                                let rhs_len = shape[d];
                                                let pos = if rhs_len == 1 { 0 } else { idx[d] };
                                                rlin += pos * strides[d];
                                            }
                                            t.data[lin] = data[rlin];
                                        }
                                    }
                                    _k += 1;
                                    // Increment first dim fastest
                                    let mut d = 0usize;
                                    while d < dims {
                                        idx[d] += 1;
                                        if idx[d] < per_dim_indices[d].len() {
                                            break;
                                        }
                                        idx[d] = 0;
                                        d += 1;
                                    }
                                    if d == dims {
                                        break;
                                    }
                                }
                                stack.push(Value::Tensor(t));
                            }
                        }
                    }
                    Value::GpuTensor(h) => {
                        // Attempt provider fast-paths for contiguous 2D row/col writes with GPU RHS
                        if dims == 2 {
                            let rows = h.shape.get(0).copied().unwrap_or(1);
                            let cols = h.shape.get(1).copied().unwrap_or(1);
                            // Build minimal selectors using handle shape for 'end'
                            #[derive(Clone)]
                            enum Sel {
                                Colon,
                                Scalar(usize),
                            }
                            #[allow(unused_assignments)]
                            let mut num_iter_fast = 0usize;
                            let sel0;
                            let sel1;
                            // d=0
                            let is_colon0 = (colon_mask & (1u32 << 0)) != 0;
                            let is_end0 = (end_mask & (1u32 << 0)) != 0;
                            if is_colon0 {
                                sel0 = Sel::Colon;
                            } else if is_end0 {
                                sel0 = Sel::Scalar(rows);
                            } else {
                                let v = numeric
                                    .get(num_iter_fast)
                                    .ok_or(mex("MissingNumericIndex", "missing numeric index"))?;
                                num_iter_fast += 1;
                                let n: f64 = v.try_into()?;
                                if n < 1.0 {
                                    return Err(mex("IndexOutOfBounds", "Index out of bounds"));
                                }
                                sel0 = Sel::Scalar(n as usize);
                            }
                            // d=1
                            let is_colon1 = (colon_mask & (1u32 << 1)) != 0;
                            let is_end1 = (end_mask & (1u32 << 1)) != 0;
                            if is_colon1 {
                                sel1 = Sel::Colon;
                            } else if is_end1 {
                                sel1 = Sel::Scalar(cols);
                            } else {
                                let v = numeric
                                    .get(num_iter_fast)
                                    .ok_or(mex("MissingNumericIndex", "missing numeric index"))?;
                                let n: f64 = v.try_into()?;
                                if n < 1.0 {
                                    return Err(mex("IndexOutOfBounds", "Index out of bounds"));
                                }
                                sel1 = Sel::Scalar(n as usize);
                            }
                            // silence unused-assignment lint in builds with two scalar indices
                            let _ = num_iter_fast;
                            // Column write A(:, j) = rhs (gpu)
                            if let (Sel::Colon, Sel::Scalar(j)) = (&sel0, &sel1) {
                                let j0 = *j - 1;
                                if j0 < cols {
                                    if let Value::GpuTensor(vh) = &rhs {
                                        let v_rows = if vh.shape.len() == 1 {
                                            vh.shape[0]
                                        } else if vh.shape.len() == 2 {
                                            vh.shape[0]
                                        } else {
                                            0
                                        };
                                        if v_rows == rows {
                                            if let Some(p) = runmat_accelerate_api::provider() {
                                                match p.scatter_column(&h, j0, vh) {
                                                    Ok(new_h) => {
                                                        stack.push(Value::GpuTensor(new_h));
                                                        bench_end("StoreSlice2D.fast_col", __b);
                                                        pc += 1;
                                                        continue;
                                                    }
                                                    Err(_) => { /* fall through to gather path */ }
                                                }
                                            }
                                        }
                                    }
                                }
                            }
                            // Row write A(i, :) = rhs (gpu)
                            if let (Sel::Scalar(i), Sel::Colon) = (&sel0, &sel1) {
                                let i0 = *i - 1;
                                if i0 < rows {
                                    if let Value::GpuTensor(vh) = &rhs {
                                        let v_cols = if vh.shape.len() == 1 {
                                            vh.shape[0]
                                        } else if vh.shape.len() == 2 {
                                            vh.shape[1]
                                        } else {
                                            0
                                        };
                                        if v_cols == cols {
                                            if let Some(p) = runmat_accelerate_api::provider() {
                                                match p.scatter_row(&h, i0, vh) {
                                                    Ok(new_h) => {
                                                        stack.push(Value::GpuTensor(new_h));
                                                        bench_end("StoreSlice2D.fast_row", __b);
                                                        pc += 1;
                                                        continue;
                                                    }
                                                    Err(_) => { /* fall through */ }
                                                }
                                            }
                                        }
                                    }
                                }
                            }
                        }
                        // Gather–mutate–reupload fallback for slice assignment on GPU bases
                        let provider = runmat_accelerate_api::provider()
                            .ok_or_else(|| "No acceleration provider registered".to_string())?;
                        let host = provider
                            .download(&h)
                            .map_err(|e| format!("gather for slice assign: {e}"))?;
                        let mut t = runmat_builtins::Tensor::new(host.data, host.shape)
                            .map_err(|e| format!("slice assign: {e}"))?;
                        // Linear 1-D indexing assignment: A(I) = rhs
                        if dims == 1 {
                            let total = t.data.len();
                            // Build linear index list
                            let mut lin_indices: Vec<usize> = Vec::new();
                            let is_colon = (colon_mask & 1u32) != 0;
                            let is_end = (end_mask & 1u32) != 0;
                            if is_colon {
                                lin_indices = (1..=total).collect();
                            } else if is_end {
                                lin_indices = vec![total];
                            } else {
                                let v = numeric
                                    .first()
                                    .ok_or(mex("MissingNumericIndex", "missing numeric index"))?;
                                match v {
                                    Value::Num(n) => {
                                        let i = *n as isize;
                                        if i < 1 || (i as usize) > total {
                                            vm_bail!(mex(
                                                "IndexOutOfBounds",
                                                "Index out of bounds"
                                            ));
                                        }
                                        lin_indices.push(i as usize);
                                    }
                                    Value::Tensor(idx_t) => {
                                        let len = idx_t.shape.iter().product::<usize>();
                                        if len == total {
                                            for (i, &val) in idx_t.data.iter().enumerate() {
                                                if val != 0.0 {
                                                    lin_indices.push(i + 1);
                                                }
                                            }
                                        } else {
                                            for &val in &idx_t.data {
                                                let i = val as isize;
                                                if i < 1 || (i as usize) > total {
                                                    vm_bail!(mex(
                                                        "IndexOutOfBounds",
                                                        "Index out of bounds"
                                                    ));
                                                }
                                                lin_indices.push(i as usize);
                                            }
                                        }
                                    }
                                    _ => vm_bail!(mex(
                                        "UnsupportedIndexType",
                                        "Unsupported index type"
                                    )),
                                }
                            }
                            // Scatter RHS
                            match rhs {
                                Value::Num(v) => {
                                    for &li in &lin_indices {
                                        t.data[li - 1] = v;
                                    }
                                }
                                Value::Tensor(rt) => {
                                    if rt.data.len() == 1 {
                                        let v = rt.data[0];
                                        for &li in &lin_indices {
                                            t.data[li - 1] = v;
                                        }
                                    } else if rt.data.len() == lin_indices.len() {
                                        for (k, &li) in lin_indices.iter().enumerate() {
                                            t.data[li - 1] = rt.data[k];
                                        }
                                    } else {
                                        vm_bail!(
                                            "shape mismatch for linear slice assign".to_string()
                                        );
                                    }
                                }
                                _ => vm_bail!("rhs must be numeric or tensor".into()),
                            }
                            let view = runmat_accelerate_api::HostTensorView {
                                data: &t.data,
                                shape: &t.shape,
                            };
                            let new_h = provider
                                .upload(&view)
                                .map_err(|e| format!("reupload after slice assign: {e}"))?;
                            stack.push(Value::GpuTensor(new_h));
                        } else {
                            let rank = t.shape.len();
                            #[derive(Clone)]
                            enum Sel {
                                Colon,
                                Scalar(usize),
                                Indices(Vec<usize>),
                            }
                            let mut selectors: Vec<Sel> = Vec::with_capacity(dims);
                            let mut num_iter = 0usize;
                            for d in 0..dims {
                                let is_colon = (colon_mask & (1u32 << d)) != 0;
                                let is_end = (end_mask & (1u32 << d)) != 0;
                                if is_colon {
                                    selectors.push(Sel::Colon);
                                } else if is_end {
                                    selectors.push(Sel::Scalar(*t.shape.get(d).unwrap_or(&1)));
                                } else {
                                    let v = numeric.get(num_iter).ok_or(mex(
                                        "MissingNumericIndex",
                                        "missing numeric index",
                                    ))?;
                                    num_iter += 1;
                                    match v {
                                        Value::Num(n) => {
                                            let idx = *n as isize;
                                            if idx < 1 {
                                                vm_bail!(mex(
                                                    "IndexOutOfBounds",
                                                    "Index out of bounds"
                                                ));
                                            }
                                            selectors.push(Sel::Scalar(idx as usize));
                                        }
                                        Value::Tensor(idx_t) => {
                                            let dim_len = *t.shape.get(d).unwrap_or(&1);
                                            let len = idx_t.shape.iter().product::<usize>();
                                            if len == dim_len {
                                                let mut v = Vec::new();
                                                for (i, &val) in idx_t.data.iter().enumerate() {
                                                    if val != 0.0 {
                                                        v.push(i + 1);
                                                    }
                                                }
                                                selectors.push(Sel::Indices(v));
                                            } else {
                                                let mut v = Vec::with_capacity(len);
                                                for &val in &idx_t.data {
                                                    let idx = val as isize;
                                                    if idx < 1 {
                                                        vm_bail!(mex(
                                                            "IndexOutOfBounds",
                                                            "Index out of bounds"
                                                        ));
                                                    }
                                                    v.push(idx as usize);
                                                }
                                                selectors.push(Sel::Indices(v));
                                            }
                                        }
                                        _ => vm_bail!(mex(
                                            "UnsupportedIndexType",
                                            "Unsupported index type"
                                        )),
                                    }
                                }
                            }
                            // 2-D write fast paths (full column/row) with strict broadcast checks
                            if dims == 2 {
                                let rows = if rank >= 1 { t.shape[0] } else { 1 };
                                let cols = if rank >= 2 { t.shape[1] } else { 1 };
                                match (&selectors[0], &selectors[1]) {
                                    // A(:, j) = rhs
                                    (Sel::Colon, Sel::Scalar(j)) => {
                                        let j0 = *j - 1;
                                        // Size growth semantics: extend columns if needed
                                        if j0 >= cols {
                                            let new_cols = j0 + 1;
                                            let new_rows = rows;
                                            let mut new_data = vec![0.0f64; new_rows * new_cols];
                                            for c in 0..cols {
                                                let src_off = c * rows;
                                                let dst_off = c * new_rows;
                                                new_data[dst_off..dst_off + rows].copy_from_slice(
                                                    &t.data[src_off..src_off + rows],
                                                );
                                            }
                                            t.data = new_data;
                                            t.shape = vec![new_rows, new_cols];
                                        }
                                        let start = j0 * rows;
                                        // F5: try provider-side contig column scatter to avoid host round-trip on next writes (future optimization)
                                        match rhs {
                                            Value::Num(v) => {
                                                for r in 0..rows {
                                                    t.data[start + r] = v;
                                                }
                                            }
                                            Value::Tensor(rt) => {
                                                let len = rt.data.len();
                                                if len == rows {
                                                    for r in 0..rows {
                                                        t.data[start + r] = rt.data[r];
                                                    }
                                                } else if len == 1 {
                                                    for r in 0..rows {
                                                        t.data[start + r] = rt.data[0];
                                                    }
                                                } else {
                                                    vm_bail!(
                                                        "shape mismatch for slice assign".into()
                                                    );
                                                }
                                            }
                                            _ => vm_bail!("rhs must be numeric or tensor".into()),
                                        }
                                        let view = runmat_accelerate_api::HostTensorView {
                                            data: &t.data,
                                            shape: &t.shape,
                                        };
                                        let new_h = provider.upload(&view).map_err(|e| {
                                            format!("reupload after slice assign: {e}")
                                        })?;
                                        stack.push(Value::GpuTensor(new_h));
                                        bench_end("StoreSlice2D.fast_col", __b);
                                        pc += 1;
                                        continue;
                                    }
                                    // A(i, :) = rhs
                                    (Sel::Scalar(i), Sel::Colon) => {
                                        let i0 = *i - 1;
                                        // Size growth semantics: extend rows if needed
                                        if i0 >= rows {
                                            let new_rows = i0 + 1;
                                            let new_cols = cols;
                                            let mut new_data = vec![0.0f64; new_rows * new_cols];
                                            for c in 0..cols {
                                                for r in 0..rows {
                                                    new_data[r + c * new_rows] =
                                                        t.data[r + c * rows];
                                                }
                                            }
                                            t.data = new_data;
                                            t.shape = vec![new_rows, new_cols];
                                        }
                                        // F5: try provider-side contig row scatter (future optimization)
                                        match rhs {
                                            Value::Num(v) => {
                                                for c in 0..cols {
                                                    t.data[i0 + c * rows] = v;
                                                }
                                            }
                                            Value::Tensor(rt) => {
                                                let len = rt.data.len();
                                                if len == cols {
                                                    for c in 0..cols {
                                                        t.data[i0 + c * rows] = rt.data[c];
                                                    }
                                                } else if len == 1 {
                                                    for c in 0..cols {
                                                        t.data[i0 + c * rows] = rt.data[0];
                                                    }
                                                } else {
                                                    vm_bail!(
                                                        "shape mismatch for slice assign".into()
                                                    );
                                                }
                                            }
                                            _ => vm_bail!("rhs must be numeric or tensor".into()),
                                        }
                                        let view = runmat_accelerate_api::HostTensorView {
                                            data: &t.data,
                                            shape: &t.shape,
                                        };
                                        let new_h = provider.upload(&view).map_err(|e| {
                                            format!("reupload after slice assign: {e}")
                                        })?;
                                        stack.push(Value::GpuTensor(new_h));
                                        bench_end("StoreSlice2D.fast_row", __b);
                                        pc += 1;
                                        continue;
                                    }
                                    _ => {}
                                }
                            }
                            // Generic N-D writer path (GPU gather-mutate-reupload)
                            // Build per-dim index lists and strides
                            let mut per_dim_indices: Vec<Vec<usize>> = Vec::with_capacity(dims);
                            let full_shape: Vec<usize> = if rank < dims {
                                let mut s = t.shape.clone();
                                s.resize(dims, 1);
                                s
                            } else {
                                t.shape.clone()
                            };
                            for d in 0..dims {
                                let dim_len = full_shape[d];
                                let idxs = match &selectors[d] {
                                    Sel::Colon => (1..=dim_len).collect(),
                                    Sel::Scalar(i) => vec![*i],
                                    Sel::Indices(v) => v.clone(),
                                };
                                if idxs.iter().any(|&i| i == 0 || i > dim_len) {
                                    vm_bail!(mex("IndexOutOfBounds", "Index out of bounds"));
                                }
                                per_dim_indices.push(idxs);
                            }
                            // Column-major strides (first dimension fastest)
                            let mut strides: Vec<usize> = vec![0; dims];
                            let mut acc = 1usize;
                            for d in 0..dims {
                                strides[d] = acc;
                                acc *= full_shape[d];
                            }
                            let total_out: usize =
                                per_dim_indices.iter().map(|v| v.len()).product();
                            // Prepare RHS values
                            enum RhsView {
                                Scalar(f64),
                                Tensor {
                                    data: Vec<f64>,
                                    shape: Vec<usize>,
                                    strides: Vec<usize>,
                                },
                            }
                            let rhs_view = match rhs {
                                Value::Num(n) => RhsView::Scalar(n),
                                Value::Tensor(rt) => {
                                    // Allow exact match or N-D broadcasting where rhs_dim is 1 or equals out_dim
                                    let mut shape = rt.shape.clone();
                                    if shape.len() < dims {
                                        shape.resize(dims, 1);
                                    }
                                    if shape.len() > dims {
                                        if shape.iter().skip(dims).any(|&s| s != 1) {
                                            vm_bail!("shape mismatch for slice assign".into());
                                        }
                                        shape.truncate(dims);
                                    }
                                    let mut ok = true;
                                    for d in 0..dims {
                                        let out_len = per_dim_indices[d].len();
                                        let rhs_len = shape[d];
                                        if !(rhs_len == 1 || rhs_len == out_len) {
                                            ok = false;
                                            break;
                                        }
                                    }
                                    if !ok {
                                        vm_bail!("shape mismatch for slice assign".into());
                                    }
                                    let mut rstrides = vec![0usize; dims];
                                    let mut racc = 1usize;
                                    for d in 0..dims {
                                        rstrides[d] = racc;
                                        racc *= shape[d];
                                    }
                                    RhsView::Tensor {
                                        data: rt.data,
                                        shape,
                                        strides: rstrides,
                                    }
                                }
                                _ => vm_bail!("rhs must be numeric or tensor".into()),
                            };
                            // Iterate and scatter
                            let mut _k = 0usize;
                            let mut idx = vec![0usize; dims];
                            if total_out == 0 {
                                let view = runmat_accelerate_api::HostTensorView {
                                    data: &t.data,
                                    shape: &t.shape,
                                };
                                let new_h = provider
                                    .upload(&view)
                                    .map_err(|e| format!("reupload after slice assign: {e}"))?;
                                stack.push(Value::GpuTensor(new_h));
                            } else {
                                loop {
                                    let mut lin = 0usize;
                                    for d in 0..dims {
                                        let i0 = per_dim_indices[d][idx[d]] - 1;
                                        lin += i0 * strides[d];
                                    }
                                    match &rhs_view {
                                        RhsView::Scalar(val) => t.data[lin] = *val,
                                        RhsView::Tensor {
                                            data,
                                            shape,
                                            strides,
                                        } => {
                                            let mut rlin = 0usize;
                                            for d in 0..dims {
                                                let rhs_len = shape[d];
                                                let pos = if rhs_len == 1 { 0 } else { idx[d] };
                                                rlin += pos * strides[d];
                                            }
                                            t.data[lin] = data[rlin];
                                        }
                                    }
                                    _k += 1;
                                    // Increment first dim fastest
                                    let mut d = 0usize;
                                    while d < dims {
                                        idx[d] += 1;
                                        if idx[d] < per_dim_indices[d].len() {
                                            break;
                                        }
                                        idx[d] = 0;
                                        d += 1;
                                    }
                                    if d == dims {
                                        break;
                                    }
                                }
                                let view = runmat_accelerate_api::HostTensorView {
                                    data: &t.data,
                                    shape: &t.shape,
                                };
                                let new_h = provider
                                    .upload(&view)
                                    .map_err(|e| format!("reupload after slice assign: {e}"))?;
                                stack.push(Value::GpuTensor(new_h));
                            }
                        }
                    }
                    Value::StringArray(mut sa) => {
                        // Linear 1-D indexing assignment on string arrays
                        if dims == 1 {
                            let total = sa.data.len();
                            let mut lin_indices: Vec<usize> = Vec::new();
                            let is_colon = (colon_mask & 1u32) != 0;
                            let is_end = (end_mask & 1u32) != 0;
                            if is_colon {
                                lin_indices = (1..=total).collect();
                            } else if is_end {
                                lin_indices = vec![total];
                            } else {
                                let v = numeric
                                    .first()
                                    .ok_or(mex("MissingNumericIndex", "missing numeric index"))?;
                                match v {
                                    Value::Num(n) => {
                                        let i = *n as isize;
                                        if i < 1 || (i as usize) > total {
                                            vm_bail!(mex(
                                                "IndexOutOfBounds",
                                                "Index out of bounds"
                                            ));
                                        }
                                        lin_indices.push(i as usize);
                                    }
                                    Value::Tensor(idx_t) => {
                                        let len = idx_t.shape.iter().product::<usize>();
                                        if len == total {
                                            for (i, &val) in idx_t.data.iter().enumerate() {
                                                if val != 0.0 {
                                                    lin_indices.push(i + 1);
                                                }
                                            }
                                        } else {
                                            for &val in &idx_t.data {
                                                let i = val as isize;
                                                if i < 1 || (i as usize) > total {
                                                    vm_bail!(mex(
                                                        "IndexOutOfBounds",
                                                        "Index out of bounds"
                                                    ));
                                                }
                                                lin_indices.push(i as usize);
                                            }
                                        }
                                    }
                                    _ => vm_bail!(mex(
                                        "UnsupportedIndexType",
                                        "Unsupported index type"
                                    )),
                                }
                            }
                            // Scatter RHS
                            match rhs {
                                Value::String(s) => {
                                    for &li in &lin_indices {
                                        sa.data[li - 1] = s.clone();
                                    }
                                }
                                Value::StringArray(rsa) => {
                                    if rsa.data.len() == 1 {
                                        let s = rsa.data[0].clone();
                                        for &li in &lin_indices {
                                            sa.data[li - 1] = s.clone();
                                        }
                                    } else if rsa.data.len() == lin_indices.len() {
                                        for (k, &li) in lin_indices.iter().enumerate() {
                                            sa.data[li - 1] = rsa.data[k].clone();
                                        }
                                    } else {
                                        vm_bail!(
                                            "shape mismatch for linear slice assign".to_string()
                                        );
                                    }
                                }
                                Value::Num(n) => {
                                    let s = n.to_string();
                                    for &li in &lin_indices {
                                        sa.data[li - 1] = s.clone();
                                    }
                                }
                                Value::Int(i) => {
                                    let s = i.to_i64().to_string();
                                    for &li in &lin_indices {
                                        sa.data[li - 1] = s.clone();
                                    }
                                }
                                _ => vm_bail!("rhs must be string or string array".into()),
                            }
                            stack.push(Value::StringArray(sa));
                        } else {
                            let rank = sa.shape.len();
                            #[derive(Clone)]
                            enum Sel {
                                Colon,
                                Scalar(usize),
                                Indices(Vec<usize>),
                            }
                            let mut selectors: Vec<Sel> = Vec::with_capacity(dims);
                            let mut num_iter = 0usize;
                            for d in 0..dims {
                                let is_colon = (colon_mask & (1u32 << d)) != 0;
                                let is_end = (end_mask & (1u32 << d)) != 0;
                                if is_colon {
                                    selectors.push(Sel::Colon);
                                } else if is_end {
                                    selectors.push(Sel::Scalar(*sa.shape.get(d).unwrap_or(&1)));
                                } else {
                                    let v = numeric.get(num_iter).ok_or(mex(
                                        "MissingNumericIndex",
                                        "missing numeric index",
                                    ))?;
                                    num_iter += 1;
                                    match v {
                                        Value::Num(n) => {
                                            let idx = *n as isize;
                                            if idx < 1 {
                                                vm_bail!(mex(
                                                    "IndexOutOfBounds",
                                                    "Index out of bounds"
                                                ));
                                            }
                                            selectors.push(Sel::Scalar(idx as usize));
                                        }
                                        Value::Tensor(idx_t) => {
                                            let dim_len = *sa.shape.get(d).unwrap_or(&1);
                                            let len = idx_t.shape.iter().product::<usize>();
                                            if len == dim_len {
                                                let mut v = Vec::new();
                                                for (i, &val) in idx_t.data.iter().enumerate() {
                                                    if val != 0.0 {
                                                        v.push(i + 1);
                                                    }
                                                }
                                                selectors.push(Sel::Indices(v));
                                            } else {
                                                let mut v = Vec::with_capacity(len);
                                                for &val in &idx_t.data {
                                                    let idx = val as isize;
                                                    if idx < 1 {
                                                        vm_bail!(mex(
                                                            "IndexOutOfBounds",
                                                            "Index out of bounds"
                                                        ));
                                                    }
                                                    v.push(idx as usize);
                                                }
                                                selectors.push(Sel::Indices(v));
                                            }
                                        }
                                        _ => vm_bail!(mex(
                                            "UnsupportedIndexType",
                                            "Unsupported index type"
                                        )),
                                    }
                                }
                            }
                            // Build per-dim index lists and strides
                            let mut per_dim_indices: Vec<Vec<usize>> = Vec::with_capacity(dims);
                            let full_shape: Vec<usize> = if rank < dims {
                                let mut s = sa.shape.clone();
                                s.resize(dims, 1);
                                s
                            } else {
                                sa.shape.clone()
                            };
                            for d in 0..dims {
                                let dim_len = full_shape[d];
                                let idxs = match &selectors[d] {
                                    Sel::Colon => (1..=dim_len).collect(),
                                    Sel::Scalar(i) => vec![*i],
                                    Sel::Indices(v) => v.clone(),
                                };
                                if idxs.iter().any(|&i| i == 0 || i > dim_len) {
                                    vm_bail!(mex("IndexOutOfBounds", "Index out of bounds"));
                                }
                                per_dim_indices.push(idxs);
                            }
                            // Column-major strides
                            let mut strides: Vec<usize> = vec![0; dims];
                            let mut acc = 1usize;
                            for d in 0..dims {
                                strides[d] = acc;
                                acc *= full_shape[d];
                            }
                            // Prepare RHS view
                            enum RhsViewS {
                                Scalar(String),
                                Array {
                                    data: Vec<String>,
                                    shape: Vec<usize>,
                                    strides: Vec<usize>,
                                },
                            }
                            let rhs_view = match rhs {
                                Value::String(s) => RhsViewS::Scalar(s),
                                Value::StringArray(rsa) => {
                                    let mut shape = rsa.shape.clone();
                                    if shape.len() < dims {
                                        shape.resize(dims, 1);
                                    }
                                    if shape.len() > dims {
                                        if shape.iter().skip(dims).any(|&s| s != 1) {
                                            vm_bail!("shape mismatch for slice assign".into());
                                        }
                                        shape.truncate(dims);
                                    }
                                    for d in 0..dims {
                                        let out_len = per_dim_indices[d].len();
                                        let rhs_len = shape[d];
                                        if !(rhs_len == 1 || rhs_len == out_len) {
                                            vm_bail!("shape mismatch for slice assign".into());
                                        }
                                    }
                                    let mut rstrides = vec![0usize; dims];
                                    let mut racc = 1usize;
                                    for d in 0..dims {
                                        rstrides[d] = racc;
                                        racc *= shape[d];
                                    }
                                    RhsViewS::Array {
                                        data: rsa.data,
                                        shape,
                                        strides: rstrides,
                                    }
                                }
                                Value::Num(n) => RhsViewS::Scalar(n.to_string()),
                                Value::Int(i) => RhsViewS::Scalar(i.to_i64().to_string()),
                                Value::Tensor(rt) => {
                                    // Convert numeric tensor to strings with broadcast
                                    let mut shape = rt.shape.clone();
                                    if shape.len() < dims {
                                        shape.resize(dims, 1);
                                    }
                                    if shape.len() > dims {
                                        if shape.iter().skip(dims).any(|&s| s != 1) {
                                            vm_bail!("shape mismatch for slice assign".into());
                                        }
                                        shape.truncate(dims);
                                    }
                                    for d in 0..dims {
                                        let out_len = per_dim_indices[d].len();
                                        let rhs_len = shape[d];
                                        if !(rhs_len == 1 || rhs_len == out_len) {
                                            vm_bail!("shape mismatch for slice assign".into());
                                        }
                                    }
                                    let mut rstrides = vec![0usize; dims];
                                    let mut racc = 1usize;
                                    for d in 0..dims {
                                        rstrides[d] = racc;
                                        racc *= shape[d];
                                    }
                                    let data: Vec<String> =
                                        rt.data.iter().map(|x| x.to_string()).collect();
                                    RhsViewS::Array {
                                        data,
                                        shape,
                                        strides: rstrides,
                                    }
                                }
                                _ => vm_bail!("rhs must be string or string array".into()),
                            };
                            // Iterate and scatter
                            let mut idx = vec![0usize; dims];
                            if per_dim_indices.iter().any(|v| v.is_empty()) {
                                stack.push(Value::StringArray(sa));
                            } else {
                                loop {
                                    let mut lin = 0usize;
                                    for d in 0..dims {
                                        let i0 = per_dim_indices[d][idx[d]] - 1;
                                        lin += i0 * strides[d];
                                    }
                                    match &rhs_view {
                                        RhsViewS::Scalar(s) => sa.data[lin] = s.clone(),
                                        RhsViewS::Array {
                                            data,
                                            shape,
                                            strides,
                                        } => {
                                            let mut rlin = 0usize;
                                            for d in 0..dims {
                                                let rhs_len = shape[d];
                                                let pos = if rhs_len == 1 { 0 } else { idx[d] };
                                                rlin += pos * strides[d];
                                            }
                                            sa.data[lin] = data[rlin].clone();
                                        }
                                    }
                                    // Increment first dim fastest
                                    let mut d = 0usize;
                                    while d < dims {
                                        idx[d] += 1;
                                        if idx[d] < per_dim_indices[d].len() {
                                            break;
                                        }
                                        idx[d] = 0;
                                        d += 1;
                                    }
                                    if d == dims {
                                        break;
                                    }
                                }
                                stack.push(Value::StringArray(sa));
                            }
                        }
                    }
                    _ => vm_bail!(
                        "Slicing assignment only supported on tensors or string arrays".into()
                    ),
                }
                bench_end("StoreSlice", __b);
            }
            Instr::StoreSliceEx(dims, numeric_count, colon_mask, end_mask, end_offsets) => {
                let rhs = stack
                    .pop()
                    .ok_or(mex("StackUnderflow", "stack underflow"))?;
                let mut numeric: Vec<Value> = Vec::with_capacity(numeric_count);
                for _ in 0..numeric_count {
                    numeric.push(
                        stack
                            .pop()
                            .ok_or(mex("StackUnderflow", "stack underflow"))?,
                    );
                }
                numeric.reverse();
                let base = stack
                    .pop()
                    .ok_or(mex("StackUnderflow", "stack underflow"))?;
                match base {
                    Value::Tensor(t) => {
                        // Adjust numeric indices for end offsets, mapping numeric position to actual dimension
                        let mut adjusted = numeric.clone();
                        for (pos, off) in end_offsets {
                            if let Some(v) = adjusted.get_mut(pos) {
                                // Map numeric index position to dimension index by skipping colon and plain end dims
                                let mut seen_numeric = 0usize;
                                let mut dim_for_pos = 0usize;
                                for d in 0..dims {
                                    let is_colon = (colon_mask & (1u32 << d)) != 0;
                                    let is_end = (end_mask & (1u32 << d)) != 0;
                                    if is_colon || is_end {
                                        continue;
                                    }
                                    if seen_numeric == pos {
                                        dim_for_pos = d;
                                        break;
                                    }
                                    seen_numeric += 1;
                                }
                                let dim_len = *t.shape.get(dim_for_pos).unwrap_or(&1);
                                let idx_val = (dim_len as isize) - (off as isize);
                                *v = Value::Num(idx_val as f64);
                            }
                        }
                        // Reuse StoreSlice by pushing base back along with adjusted numerics and rhs
                        stack.push(Value::Tensor(t));
                        for v in adjusted {
                            stack.push(v);
                        }
                        stack.push(rhs);
                        // Fallthrough emulation: replicate logic of StoreSlice with broadcasting
                        let rhs = stack
                            .pop()
                            .ok_or(mex("StackUnderflow", "stack underflow"))?;
                        let mut numeric: Vec<Value> = Vec::with_capacity(numeric_count);
                        for _ in 0..numeric_count {
                            numeric.push(
                                stack
                                    .pop()
                                    .ok_or(mex("StackUnderflow", "stack underflow"))?,
                            );
                        }
                        numeric.reverse();
                        let base = stack
                            .pop()
                            .ok_or(mex("StackUnderflow", "stack underflow"))?;
                        match base {
                            Value::Tensor(mut t) => {
                                #[derive(Clone)]
                                enum Sel {
                                    Colon,
                                    Scalar(usize),
                                    Indices(Vec<usize>),
                                }
                                let mut selectors: Vec<Sel> = Vec::with_capacity(dims);
                                let mut num_iter = 0usize;
                                for d in 0..dims {
                                    let is_colon = (colon_mask & (1u32 << d)) != 0;
                                    let is_end = (end_mask & (1u32 << d)) != 0;
                                    if is_colon {
                                        selectors.push(Sel::Colon);
                                    } else if is_end {
                                        selectors.push(Sel::Scalar(*t.shape.get(d).unwrap_or(&1)));
                                    } else {
                                        let v = numeric.get(num_iter).ok_or(mex(
                                            "MissingNumericIndex",
                                            "missing numeric index",
                                        ))?;
                                        num_iter += 1;
                                        match v {
                                            Value::Num(n) => {
                                                let idx = *n as isize;
                                                if idx < 1 {
                                                    vm_bail!(mex(
                                                        "IndexOutOfBounds",
                                                        "Index out of bounds"
                                                    ));
                                                }
                                                selectors.push(Sel::Scalar(idx as usize));
                                            }
                                            Value::Tensor(idx_t) => {
                                                let dim_len = *t.shape.get(d).unwrap_or(&1);
                                                let len = idx_t.shape.iter().product::<usize>();
                                                if len == dim_len {
                                                    let mut vi = Vec::new();
                                                    for (i, &val) in idx_t.data.iter().enumerate() {
                                                        if val != 0.0 {
                                                            vi.push(i + 1);
                                                        }
                                                    }
                                                    selectors.push(Sel::Indices(vi));
                                                } else {
                                                    let mut vi = Vec::with_capacity(len);
                                                    for &val in &idx_t.data {
                                                        let idx = val as isize;
                                                        if idx < 1 {
                                                            vm_bail!(mex(
                                                                "IndexOutOfBounds",
                                                                "Index out of bounds"
                                                            ));
                                                        }
                                                        vi.push(idx as usize);
                                                    }
                                                    selectors.push(Sel::Indices(vi));
                                                }
                                            }
                                            _ => vm_bail!(mex(
                                                "UnsupportedIndexType",
                                                "Unsupported index type"
                                            )),
                                        }
                                    }
                                }
                                // Compute per-dim indices and strides
                                let mut per_dim_indices: Vec<Vec<usize>> = Vec::with_capacity(dims);
                                for (d, sel) in selectors.iter().enumerate().take(dims) {
                                    let dim_len = *t.shape.get(d).unwrap_or(&1);
                                    let idxs = match sel {
                                        Sel::Colon => (1..=dim_len).collect::<Vec<usize>>(),
                                        Sel::Scalar(i) => vec![*i],
                                        Sel::Indices(v) => v.clone(),
                                    };
                                    per_dim_indices.push(idxs);
                                }
                                let mut strides: Vec<usize> = vec![0; dims];
                                let mut acc = 1usize;
                                for (d, stride) in strides.iter_mut().enumerate().take(dims) {
                                    *stride = acc;
                                    acc *= *t.shape.get(d).unwrap_or(&1);
                                }
                                // Build RHS view with broadcasting like StoreSlice
                                enum RhsView {
                                    Scalar(f64),
                                    Tensor {
                                        data: Vec<f64>,
                                        shape: Vec<usize>,
                                        strides: Vec<usize>,
                                    },
                                }
                                let rhs_view = match rhs {
                                    Value::Num(n) => RhsView::Scalar(n),
                                    Value::Tensor(rt) => {
                                        let mut rshape = rt.shape.clone();
                                        if rshape.len() < dims {
                                            rshape.resize(dims, 1);
                                        }
                                        if rshape.len() > dims {
                                            if rshape.iter().skip(dims).any(|&s| s != 1) {
                                                vm_bail!("shape mismatch for slice assign".into());
                                            }
                                            rshape.truncate(dims);
                                        }
                                        for d in 0..dims {
                                            let out_len = per_dim_indices[d].len();
                                            let rhs_len = rshape[d];
                                            if !(rhs_len == 1 || rhs_len == out_len) {
                                                vm_bail!("shape mismatch for slice assign".into());
                                            }
                                        }
                                        let mut rstrides = vec![0usize; dims];
                                        let mut racc = 1usize;
                                        for d in 0..dims {
                                            rstrides[d] = racc;
                                            racc *= rshape[d];
                                        }
                                        RhsView::Tensor {
                                            data: rt.data,
                                            shape: rshape,
                                            strides: rstrides,
                                        }
                                    }
                                    _ => vm_bail!("rhs must be numeric or tensor".into()),
                                };
                                // Map absolute indices to selection positions per dimension
                                use std::collections::HashMap;
                                let mut pos_maps: Vec<HashMap<usize, usize>> =
                                    Vec::with_capacity(dims);
                                for (_d, dim_idxs) in per_dim_indices.iter().enumerate().take(dims)
                                {
                                    let mut m = HashMap::new();
                                    for (p, &idx) in dim_idxs.iter().enumerate() {
                                        m.insert(idx, p);
                                    }
                                    pos_maps.push(m);
                                }
                                fn cartesian2<F: FnMut(&[usize])>(lists: &[Vec<usize>], mut f: F) {
                                    let dims = lists.len();
                                    let mut idx = vec![0usize; dims];
                                    loop {
                                        let cur: Vec<usize> =
                                            (0..dims).map(|d| lists[d][idx[d]]).collect();
                                        f(&cur);
                                        let mut d = 0usize;
                                        while d < dims {
                                            idx[d] += 1;
                                            if idx[d] < lists[d].len() {
                                                break;
                                            }
                                            idx[d] = 0;
                                            d += 1;
                                        }
                                        if d == dims {
                                            break;
                                        }
                                    }
                                }
                                cartesian2(&per_dim_indices, |multi| {
                                    let mut lin = 0usize;
                                    for d in 0..dims {
                                        let i0 = multi[d] - 1;
                                        lin += i0 * strides[d];
                                    }
                                    match &rhs_view {
                                        RhsView::Scalar(v) => {
                                            t.data[lin] = *v;
                                        }
                                        RhsView::Tensor {
                                            data,
                                            shape,
                                            strides: rstrides,
                                        } => {
                                            let mut rlin = 0usize;
                                            for d in 0..dims {
                                                let rhs_len = shape[d];
                                                let pos_in_dim = if rhs_len == 1 {
                                                    0
                                                } else {
                                                    *pos_maps[d].get(&multi[d]).unwrap_or(&0)
                                                };
                                                rlin += pos_in_dim * rstrides[d];
                                            }
                                            t.data[lin] = data[rlin];
                                        }
                                    }
                                });
                                stack.push(Value::Tensor(t));
                            }
                            other => vm_bail!(format!("StoreSliceEx unsupported base: {other:?}")),
                        }
                    }
                    other => vm_bail!(format!(
                        "StoreSliceEx only supports tensors currently, got {other:?}"
                    )),
                }
            }
            Instr::StoreRangeEnd {
                dims,
                numeric_count,
                colon_mask,
                end_mask,
                range_dims,
                range_has_step,
                end_offsets,
            } => {
                // RHS, range params (per range dim), then base with numeric scalar indices interleaved
                let mut rhs = stack
                    .pop()
                    .ok_or(mex("StackUnderflow", "stack underflow"))?;
                // Pop per-range params in reverse order
                let mut range_params: Vec<(f64, f64)> = Vec::with_capacity(range_dims.len());
                for i in (0..range_dims.len()).rev() {
                    let has = range_has_step[i];
                    let step = if has {
                        let v: f64 = (&stack
                            .pop()
                            .ok_or(mex("StackUnderflow", "stack underflow"))?)
                            .try_into()?;
                        v
                    } else {
                        1.0
                    };
                    let st: f64 = (&stack
                        .pop()
                        .ok_or(mex("StackUnderflow", "stack underflow"))?)
                        .try_into()?;
                    range_params.push((st, step));
                }
                range_params.reverse();
                let mut numeric: Vec<Value> = Vec::with_capacity(numeric_count);
                for _ in 0..numeric_count {
                    numeric.push(
                        stack
                            .pop()
                            .ok_or(mex("StackUnderflow", "stack underflow"))?,
                    );
                }
                numeric.reverse();
                let mut base = stack
                    .pop()
                    .ok_or(mex("StackUnderflow", "stack underflow"))?;
                #[cfg(feature = "native-accel")]
                clear_residency(&base);
                // If base is not assignable but rhs is, swap them to handle reversed emission order
                let base_assignable = matches!(
                    base,
                    Value::Object(_) | Value::Tensor(_) | Value::GpuTensor(_)
                );
                if !base_assignable
                    && matches!(
                        rhs,
                        Value::Object(_) | Value::Tensor(_) | Value::GpuTensor(_)
                    )
                {
                    let tmp = base;
                    base = rhs;
                    rhs = tmp;
                }
                match base {
                    Value::Tensor(mut t) => {
                        #[derive(Clone)]
                        enum Sel {
                            Colon,
                            Scalar(usize),
                            Indices(Vec<usize>),
                            Range { start: i64, step: i64, end_off: i64 },
                        }
                        let mut selectors: Vec<Sel> = Vec::with_capacity(dims);
                        let mut num_iter = 0usize;
                        let mut rp_iter = 0usize;
                        for d in 0..dims {
                            if let Some(pos) = range_dims.iter().position(|&rd| rd == d) {
                                let (st, sp) = range_params[rp_iter];
                                rp_iter += 1;
                                let step_i = if sp >= 0.0 {
                                    sp as i64
                                } else {
                                    -(sp.abs() as i64)
                                };
                                selectors.push(Sel::Range {
                                    start: st as i64,
                                    step: step_i,
                                    end_off: end_offsets[pos],
                                });
                                continue;
                            }
                            let is_colon = (colon_mask & (1u32 << d)) != 0;
                            let is_end = (end_mask & (1u32 << d)) != 0;
                            if is_colon {
                                selectors.push(Sel::Colon);
                                continue;
                            }
                            if is_end {
                                selectors.push(Sel::Scalar(*t.shape.get(d).unwrap_or(&1)));
                                continue;
                            }
                            let v = numeric
                                .get(num_iter)
                                .ok_or(mex("MissingNumericIndex", "missing numeric index"))?;
                            num_iter += 1;
                            match v {
                                Value::Num(n) => {
                                    let idx = *n as isize;
                                    if idx < 1 {
                                        vm_bail!(mex("IndexOutOfBounds", "Index out of bounds"));
                                    }
                                    selectors.push(Sel::Scalar(idx as usize));
                                }
                                Value::Tensor(idx_t) => {
                                    let dim_len = *t.shape.get(d).unwrap_or(&1);
                                    let len = idx_t.shape.iter().product::<usize>();
                                    if len == dim_len {
                                        let mut vi = Vec::new();
                                        for (i, &val) in idx_t.data.iter().enumerate() {
                                            if val != 0.0 {
                                                vi.push(i + 1);
                                            }
                                        }
                                        selectors.push(Sel::Indices(vi));
                                    } else {
                                        let mut vi = Vec::with_capacity(len);
                                        for &val in &idx_t.data {
                                            let idx = val as isize;
                                            if idx < 1 {
                                                vm_bail!(mex(
                                                    "IndexOutOfBounds",
                                                    "Index out of bounds"
                                                ));
                                            }
                                            vi.push(idx as usize);
                                        }
                                        selectors.push(Sel::Indices(vi));
                                    }
                                }
                                _ => {
                                    vm_bail!(mex("UnsupportedIndexType", "Unsupported index type"))
                                }
                            }
                        }
                        // Build index lists and scatter rhs with broadcasting
                        // debug removed
                        let mut per_dim_indices: Vec<Vec<usize>> = Vec::with_capacity(dims);
                        for (d, sel) in selectors.iter().enumerate().take(dims) {
                            let dim_len = *t.shape.get(d).unwrap_or(&1);
                            let idxs = match sel {
                                Sel::Colon => (1..=dim_len).collect::<Vec<usize>>(),
                                Sel::Scalar(i) => vec![*i],
                                Sel::Indices(v) => v.clone(),
                                Sel::Range {
                                    start,
                                    step,
                                    end_off,
                                } => {
                                    let mut v = Vec::new();
                                    let mut cur = *start;
                                    let end_i = (dim_len as i64) - *end_off;
                                    let stp = *step;
                                    if stp == 0 {
                                        vm_bail!(mex("IndexStepZero", "Index step cannot be zero"));
                                    }
                                    if stp > 0 {
                                        while cur <= end_i {
                                            if cur < 1 || cur > dim_len as i64 {
                                                break;
                                            }
                                            v.push(cur as usize);
                                            cur += stp;
                                        }
                                    } else {
                                        while cur >= end_i {
                                            if cur < 1 || cur > dim_len as i64 {
                                                break;
                                            }
                                            v.push(cur as usize);
                                            cur += stp;
                                        }
                                    }
                                    v
                                }
                            };
                            if idxs.iter().any(|&i| i == 0 || i > dim_len) {
                                vm_bail!(mex("IndexOutOfBounds", "Index out of bounds"));
                            }
                            per_dim_indices.push(idxs);
                        }
                        let mut strides: Vec<usize> = vec![0; dims];
                        let mut acc = 1usize;
                        for (d, stride) in strides.iter_mut().enumerate().take(dims) {
                            *stride = acc;
                            acc *= *t.shape.get(d).unwrap_or(&1);
                        }
                        let selection_empty = per_dim_indices.iter().any(|v| v.is_empty());
                        if selection_empty {
                            stack.push(Value::Tensor(t));
                        } else {
                            // Build broadcasting view for RHS with per-dimension shape
                            enum RhsView {
                                Scalar(f64),
                                Tensor {
                                    data: Vec<f64>,
                                    shape: Vec<usize>,
                                    strides: Vec<usize>,
                                },
                            }
                            let rhs_view = match rhs {
                                Value::Num(n) => RhsView::Scalar(n),
                                Value::Tensor(rt) => {
                                    if rt.data.is_empty() {
                                        vm_bail!("shape mismatch for slice assign".into());
                                    }
                                    // Normalize RHS shape to dims by padding with ones or validating extra dims are ones
                                    let mut rshape = rt.shape.clone();
                                    if rshape.len() < dims {
                                        rshape.resize(dims, 1);
                                    }
                                    if rshape.len() > dims {
                                        if rshape.iter().skip(dims).any(|&s| s != 1) {
                                            vm_bail!("shape mismatch for slice assign".into());
                                        }
                                        rshape.truncate(dims);
                                    }
                                    // Validate broadcasting compatibility
                                    for d in 0..dims {
                                        let out_len = per_dim_indices[d].len();
                                        let rhs_len = rshape[d];
                                        if !(rhs_len == 1 || rhs_len == out_len) {
                                            vm_bail!("shape mismatch for slice assign".into());
                                        }
                                    }
                                    // Build column-major strides for RHS
                                    let mut rstrides = vec![0usize; dims];
                                    let mut racc = 1usize;
                                    for d in 0..dims {
                                        rstrides[d] = racc;
                                        racc *= rshape[d];
                                    }
                                    if racc != rt.data.len() {
                                        vm_bail!("shape mismatch for slice assign".into());
                                    }
                                    RhsView::Tensor {
                                        data: rt.data,
                                        shape: rshape,
                                        strides: rstrides,
                                    }
                                }
                                _ => vm_bail!("rhs must be numeric or tensor".into()),
                            };
                            // Precompute mapping from absolute index to position-in-selection per dimension to ensure column-major consistent mapping
                            use std::collections::HashMap;
                            let mut pos_maps: Vec<HashMap<usize, usize>> = Vec::with_capacity(dims);
                            for dim_idxs in per_dim_indices.iter().take(dims) {
                                let mut m: HashMap<usize, usize> = HashMap::new();
                                for (p, &idx) in dim_idxs.iter().enumerate() {
                                    m.insert(idx, p);
                                }
                                pos_maps.push(m);
                            }
                            fn cartesian2<F: FnMut(&[usize])>(lists: &[Vec<usize>], mut f: F) {
                                let dims = lists.len();
                                let mut idx = vec![0usize; dims];
                                loop {
                                    let cur: Vec<usize> =
                                        (0..dims).map(|d| lists[d][idx[d]]).collect();
                                    f(&cur);
                                    let mut d = 0usize;
                                    while d < dims {
                                        idx[d] += 1;
                                        if idx[d] < lists[d].len() {
                                            break;
                                        }
                                        idx[d] = 0;
                                        d += 1;
                                    }
                                    if d == dims {
                                        break;
                                    }
                                }
                            }
                            // debug removed
                            let mut err_opt: Option<String> = None;
                            let mut _debug_count = 0usize;
                            cartesian2(&per_dim_indices, |multi| {
                                if err_opt.is_some() {
                                    return;
                                }
                                let mut lin = 0usize;
                                for d in 0..dims {
                                    let i0 = multi[d] - 1;
                                    lin += i0 * strides[d];
                                }
                                match &rhs_view {
                                    RhsView::Scalar(val) => t.data[lin] = *val,
                                    RhsView::Tensor {
                                        data,
                                        shape,
                                        strides: rstrides,
                                    } => {
                                        // Map selection coordinate to RHS coordinate with broadcasting
                                        let mut rlin = 0usize;
                                        for d in 0..dims {
                                            let rhs_len = shape[d];
                                            let pos_in_dim = if rhs_len == 1 {
                                                0
                                            } else {
                                                *pos_maps[d].get(&multi[d]).unwrap_or(&0)
                                            };
                                            rlin += pos_in_dim * rstrides[d];
                                        }
                                        if rlin >= data.len() {
                                            err_opt =
                                                Some("shape mismatch for slice assign".to_string());
                                            return;
                                        }
                                        t.data[lin] = data[rlin];
                                    }
                                }
                            });
                            let _ = (t.data.first(), t.data.len());
                            if let Some(e) = err_opt {
                                vm_bail!(e);
                            }
                            stack.push(Value::Tensor(t));
                        }
                    }
                    Value::GpuTensor(h) => {
                        let provider = runmat_accelerate_api::provider()
                            .ok_or_else(|| "No acceleration provider registered".to_string())?;
                        let host = provider
                            .download(&h)
                            .map_err(|e| format!("gather for range-end assign: {e}"))?;
                        let mut t = runmat_builtins::Tensor::new(host.data, host.shape)
                            .map_err(|e| format!("range-end assign: {e}"))?;
                        #[derive(Clone)]
                        enum Sel {
                            Colon,
                            Scalar(usize),
                            Indices(Vec<usize>),
                            Range { start: i64, step: i64, end_off: i64 },
                        }
                        let mut selectors: Vec<Sel> = Vec::with_capacity(dims);
                        let mut num_iter = 0usize;
                        let mut rp_iter = 0usize;
                        for d in 0..dims {
                            if let Some(pos) = range_dims.iter().position(|&rd| rd == d) {
                                let (st, sp) = range_params[rp_iter];
                                rp_iter += 1;
                                let step_i = if sp >= 0.0 {
                                    sp as i64
                                } else {
                                    -(sp.abs() as i64)
                                };
                                selectors.push(Sel::Range {
                                    start: st as i64,
                                    step: step_i,
                                    end_off: end_offsets[pos],
                                });
                                continue;
                            }
                            let is_colon = (colon_mask & (1u32 << d)) != 0;
                            let is_end = (end_mask & (1u32 << d)) != 0;
                            if is_colon {
                                selectors.push(Sel::Colon);
                                continue;
                            }
                            if is_end {
                                selectors.push(Sel::Scalar(*t.shape.get(d).unwrap_or(&1)));
                                continue;
                            }
                            let v = numeric
                                .get(num_iter)
                                .ok_or(mex("MissingNumericIndex", "missing numeric index"))?;
                            num_iter += 1;
                            match v {
                                Value::Num(n) => {
                                    let idx = *n as isize;
                                    if idx < 1 {
                                        vm_bail!(mex("IndexOutOfBounds", "Index out of bounds"));
                                    }
                                    selectors.push(Sel::Scalar(idx as usize));
                                }
                                Value::Tensor(idx_t) => {
                                    let dim_len = *t.shape.get(d).unwrap_or(&1);
                                    let len = idx_t.shape.iter().product::<usize>();
                                    if len == dim_len {
                                        let mut vi = Vec::new();
                                        for (i, &val) in idx_t.data.iter().enumerate() {
                                            if val != 0.0 {
                                                vi.push(i + 1);
                                            }
                                        }
                                        selectors.push(Sel::Indices(vi));
                                    } else {
                                        let mut vi = Vec::with_capacity(len);
                                        for &val in &idx_t.data {
                                            let idx = val as isize;
                                            if idx < 1 {
                                                vm_bail!(mex(
                                                    "IndexOutOfBounds",
                                                    "Index out of bounds"
                                                ));
                                            }
                                            vi.push(idx as usize);
                                        }
                                        selectors.push(Sel::Indices(vi));
                                    }
                                }
                                _ => {
                                    vm_bail!(mex("UnsupportedIndexType", "Unsupported index type"))
                                }
                            }
                        }
                        // Build index lists and scatter rhs with broadcasting
                        // debug removed
                        let mut per_dim_indices: Vec<Vec<usize>> = Vec::with_capacity(dims);
                        for (d, sel) in selectors.iter().enumerate().take(dims) {
                            let dim_len = *t.shape.get(d).unwrap_or(&1);
                            let idxs = match sel {
                                Sel::Colon => (1..=dim_len).collect::<Vec<usize>>(),
                                Sel::Scalar(i) => vec![*i],
                                Sel::Indices(v) => v.clone(),
                                Sel::Range {
                                    start,
                                    step,
                                    end_off,
                                } => {
                                    let mut v = Vec::new();
                                    let mut cur = *start;
                                    let end_i = (dim_len as i64) - *end_off;
                                    let stp = *step;
                                    if stp == 0 {
                                        vm_bail!(mex("IndexStepZero", "Index step cannot be zero"));
                                    }
                                    if stp > 0 {
                                        while cur <= end_i {
                                            if cur < 1 || cur > dim_len as i64 {
                                                break;
                                            }
                                            v.push(cur as usize);
                                            cur += stp;
                                        }
                                    } else {
                                        while cur >= end_i {
                                            if cur < 1 || cur > dim_len as i64 {
                                                break;
                                            }
                                            v.push(cur as usize);
                                            cur += stp;
                                        }
                                    }
                                    v
                                }
                            };
                            if idxs.iter().any(|&i| i == 0 || i > dim_len) {
                                vm_bail!(mex("IndexOutOfBounds", "Index out of bounds"));
                            }
                            per_dim_indices.push(idxs);
                        }
                        let mut strides: Vec<usize> = vec![0; dims];
                        let mut acc = 1usize;
                        for (d, stride) in strides.iter_mut().enumerate().take(dims) {
                            *stride = acc;
                            acc *= *t.shape.get(d).unwrap_or(&1);
                        }
                        let selection_empty = per_dim_indices.iter().any(|v| v.is_empty());
                        if selection_empty {
                            let view = runmat_accelerate_api::HostTensorView {
                                data: &t.data,
                                shape: &t.shape,
                            };
                            let new_h = provider
                                .upload(&view)
                                .map_err(|e| format!("reupload after range-end assign: {e}"))?;
                            stack.push(Value::GpuTensor(new_h));
                        } else {
                            // Build broadcasting view for RHS with per-dimension shape
                            enum RhsView {
                                Scalar(f64),
                                Tensor {
                                    data: Vec<f64>,
                                    shape: Vec<usize>,
                                    strides: Vec<usize>,
                                },
                            }
                            let rhs_view = match rhs {
                                Value::Num(n) => RhsView::Scalar(n),
                                Value::Tensor(rt) => {
                                    if rt.data.is_empty() {
                                        vm_bail!("shape mismatch for slice assign".into());
                                    }
                                    // Normalize RHS shape to dims by padding with ones or validating extra dims are ones
                                    let mut rshape = rt.shape.clone();
                                    if rshape.len() < dims {
                                        rshape.resize(dims, 1);
                                    }
                                    if rshape.len() > dims {
                                        if rshape.iter().skip(dims).any(|&s| s != 1) {
                                            vm_bail!("shape mismatch for slice assign".into());
                                        }
                                        rshape.truncate(dims);
                                    }
                                    // Validate broadcasting compatibility
                                    for d in 0..dims {
                                        let out_len = per_dim_indices[d].len();
                                        let rhs_len = rshape[d];
                                        if !(rhs_len == 1 || rhs_len == out_len) {
                                            vm_bail!("shape mismatch for slice assign".into());
                                        }
                                    }
                                    // Build column-major strides for RHS
                                    let mut rstrides = vec![0usize; dims];
                                    let mut racc = 1usize;
                                    for d in 0..dims {
                                        rstrides[d] = racc;
                                        racc *= rshape[d];
                                    }
                                    if racc != rt.data.len() {
                                        vm_bail!("shape mismatch for slice assign".into());
                                    }
                                    RhsView::Tensor {
                                        data: rt.data,
                                        shape: rshape,
                                        strides: rstrides,
                                    }
                                }
                                _ => vm_bail!("rhs must be numeric or tensor".into()),
                            };
                            // Precompute mapping from absolute index to position-in-selection per dimension to ensure column-major consistent mapping
                            use std::collections::HashMap;
                            let mut pos_maps: Vec<HashMap<usize, usize>> = Vec::with_capacity(dims);
                            for dim_idxs in per_dim_indices.iter().take(dims) {
                                let mut m: HashMap<usize, usize> = HashMap::new();
                                for (p, &idx) in dim_idxs.iter().enumerate() {
                                    m.insert(idx, p);
                                }
                                pos_maps.push(m);
                            }
                            // Iterate selection cartesian and scatter
                            let mut err_opt: Option<String> = None;
                            // Local cartesian iterator
                            fn cartesian2<F: FnMut(&[usize])>(lists: &[Vec<usize>], mut f: F) {
                                let dims = lists.len();
                                let mut idx = vec![0usize; dims];
                                loop {
                                    let cur: Vec<usize> =
                                        (0..dims).map(|d| lists[d][idx[d]]).collect();
                                    f(&cur);
                                    let mut d = 0usize;
                                    while d < dims {
                                        idx[d] += 1;
                                        if idx[d] < lists[d].len() {
                                            break;
                                        }
                                        idx[d] = 0;
                                        d += 1;
                                    }
                                    if d == dims {
                                        break;
                                    }
                                }
                            }
                            cartesian2(&per_dim_indices, |multi| {
                                if err_opt.is_some() {
                                    return;
                                }
                                let mut lin = 0usize;
                                for d in 0..dims {
                                    let i0 = multi[d] - 1;
                                    lin += i0 * strides[d];
                                }
                                match &rhs_view {
                                    RhsView::Scalar(val) => t.data[lin] = *val,
                                    RhsView::Tensor {
                                        data,
                                        shape,
                                        strides: rstrides,
                                    } => {
                                        let mut rlin = 0usize;
                                        for d in 0..dims {
                                            let rhs_len = shape[d];
                                            let pos_in_dim = if rhs_len == 1 {
                                                0
                                            } else {
                                                *pos_maps[d].get(&multi[d]).unwrap_or(&0)
                                            };
                                            rlin += pos_in_dim * rstrides[d];
                                        }
                                        if rlin >= data.len() {
                                            err_opt =
                                                Some("shape mismatch for slice assign".to_string());
                                            return;
                                        }
                                        t.data[lin] = data[rlin];
                                    }
                                }
                            });
                            if let Some(e) = err_opt {
                                vm_bail!(e);
                            }
                            let view = runmat_accelerate_api::HostTensorView {
                                data: &t.data,
                                shape: &t.shape,
                            };
                            let new_h = provider
                                .upload(&view)
                                .map_err(|e| format!("reupload after range-end assign: {e}"))?;
                            stack.push(Value::GpuTensor(new_h));
                        }
                    }
                    Value::Object(obj) => {
                        // Build cell of per-dim index descriptors to pass to subsasgn
                        let mut idx_values: Vec<Value> = Vec::with_capacity(dims);
                        let mut num_iter = 0usize;
                        let mut rp_iter = 0usize;
                        for d in 0..dims {
                            let is_colon = (colon_mask & (1u32 << d)) != 0;
                            let is_end = (end_mask & (1u32 << d)) != 0;
                            if is_colon {
                                idx_values.push(Value::String(":".to_string()));
                                continue;
                            }
                            if is_end {
                                idx_values.push(Value::String("end".to_string()));
                                continue;
                            }
                            if let Some(pos) = range_dims.iter().position(|&rd| rd == d) {
                                let (st, sp) = range_params[rp_iter];
                                rp_iter += 1;
                                let off = end_offsets[pos];
                                let cell = runmat_builtins::CellArray::new(
                                    vec![
                                        Value::Num(st),
                                        Value::Num(sp),
                                        Value::String("end".to_string()),
                                        Value::Num(off as f64),
                                    ],
                                    1,
                                    4,
                                )
                                .map_err(|e| format!("obj range: {e}"))?;
                                idx_values.push(Value::Cell(cell));
                            } else {
                                let v = numeric
                                    .get(num_iter)
                                    .ok_or(mex("MissingNumericIndex", "missing numeric index"))?;
                                num_iter += 1;
                                match v {
                                    Value::Num(n) => idx_values.push(Value::Num(*n)),
                                    Value::Int(i) => idx_values.push(Value::Num(i.to_f64())),
                                    Value::Tensor(t) => idx_values.push(Value::Tensor(t.clone())),
                                    other => {
                                        return Err(format!(
                                            "Unsupported index type for object: {other:?}"
                                        ))
                                    }
                                }
                            }
                        }
                        let cell = runmat_builtins::CellArray::new(idx_values, 1, dims)
                            .map_err(|e| format!("subsasgn build error: {e}"))?;
                        match runmat_runtime::call_builtin(
                            "call_method",
                            &[
                                Value::Object(obj),
                                Value::String("subsasgn".to_string()),
                                Value::String("()".to_string()),
                                Value::Cell(cell),
                                rhs,
                            ],
                        ) {
                            Ok(v) => stack.push(v),
                            Err(e) => vm_bail!(e),
                        }
                    }
                    _ => vm_bail!("StoreRangeEnd only supports tensors currently".to_string()),
                }
            }
            Instr::StoreSlice1DRangeEnd { has_step, offset } => {
                // RHS, then start[, step], then base
                let rhs = stack
                    .pop()
                    .ok_or(mex("StackUnderflow", "stack underflow"))?;
                let step_val: f64 = if has_step {
                    let v: f64 = (&stack
                        .pop()
                        .ok_or(mex("StackUnderflow", "stack underflow"))?)
                        .try_into()?;
                    v
                } else {
                    1.0
                };
                let start_val: f64 = (&stack
                    .pop()
                    .ok_or(mex("StackUnderflow", "stack underflow"))?)
                    .try_into()?;
                let base = stack
                    .pop()
                    .ok_or(mex("StackUnderflow", "stack underflow"))?;
                #[cfg(feature = "native-accel")]
                clear_residency(&base);
                match base {
                    Value::Tensor(mut t) => {
                        let total = t.data.len();
                        let end_idx = (total as i64) - offset;
                        let mut cur = start_val as i64;
                        let step_i = if step_val >= 0.0 {
                            step_val as i64
                        } else {
                            -(step_val.abs() as i64)
                        };
                        if step_i == 0 {
                            return Err(mex("IndexStepZero", "Index step cannot be zero"));
                        }
                        // Broadcast rhs if scalar
                        let rhs_vals: Vec<f64> = match rhs {
                            Value::Num(n) => vec![n],
                            Value::Tensor(rt) => rt.data.clone(),
                            _ => vec![0.0],
                        };
                        let mut rpos = 0usize;
                        if step_i > 0 {
                            while cur as i64 <= end_idx {
                                let idx0 = cur as usize;
                                if idx0 == 0 || idx0 > total {
                                    break;
                                }
                                let v = rhs_vals
                                    .get(rpos)
                                    .cloned()
                                    .unwrap_or(*rhs_vals.last().unwrap_or(&0.0));
                                t.data[idx0 - 1] = v;
                                rpos += 1;
                                cur += step_i;
                            }
                        } else {
                            while (cur as i64) >= end_idx {
                                let idx0 = cur as usize;
                                if idx0 == 0 || idx0 > total {
                                    break;
                                }
                                let v = rhs_vals
                                    .get(rpos)
                                    .cloned()
                                    .unwrap_or(*rhs_vals.last().unwrap_or(&0.0));
                                t.data[idx0 - 1] = v;
                                rpos += 1;
                                cur += step_i;
                            }
                        }
                        stack.push(Value::Tensor(t));
                    }
                    _ => vm_bail!("Store range with end only supported on tensors".to_string()),
                }
            }
            Instr::CreateCell2D(rows, cols) => {
                let mut elems = Vec::with_capacity(rows * cols);
                for _ in 0..rows * cols {
                    elems.push(
                        stack
                            .pop()
                            .ok_or(mex("StackUnderflow", "stack underflow"))?,
                    );
                }
                elems.reverse();
                let ca = runmat_builtins::CellArray::new(elems, rows, cols)
                    .map_err(|e| format!("Cell creation error: {e}"))?;
                stack.push(Value::Cell(ca));
            }
            Instr::IndexCell(num_indices) => {
                // Pop indices first (in reverse), then base
                let mut indices = Vec::with_capacity(num_indices);
                for _ in 0..num_indices {
                    let v: f64 = (&stack
                        .pop()
                        .ok_or(mex("StackUnderflow", "stack underflow"))?)
                        .try_into()?;
                    indices.push(v as usize);
                }
                indices.reverse();
                let base = stack
                    .pop()
                    .ok_or(mex("StackUnderflow", "stack underflow"))?;
                match base {
                    Value::Object(obj) => {
                        // Route to subsref(obj, '{}', {indices})
                        let cell = runmat_runtime::call_builtin(
                            "__make_cell",
                            &indices
                                .iter()
                                .map(|n| Value::Num(*n as f64))
                                .collect::<Vec<_>>(),
                        )?;
                        match runmat_runtime::call_builtin(
                            "call_method",
                            &[
                                Value::Object(obj),
                                Value::String("subsref".to_string()),
                                Value::String("{}".to_string()),
                                cell,
                            ],
                        ) {
                            Ok(v) => stack.push(v),
                            Err(e) => vm_bail!(e),
                        }
                    }
                    Value::Cell(ca) => match indices.len() {
                        1 => {
                            let i = indices[0];
                            if i == 0 || i > ca.data.len() {
                                return Err(mex(
                                    "CellIndexOutOfBounds",
                                    "Cell index out of bounds",
                                ));
                            }
                            stack.push((*ca.data[i - 1]).clone());
                        }
                        2 => {
                            let r = indices[0];
                            let c = indices[1];
                            if r == 0 || r > ca.rows || c == 0 || c > ca.cols {
                                return Err(mex(
                                    "CellSubscriptOutOfBounds",
                                    "Cell subscript out of bounds",
                                ));
                            }
                            stack.push((*ca.data[(r - 1) * ca.cols + (c - 1)]).clone());
                        }
                        _ => return Err("Unsupported number of cell indices".to_string()),
                    },
                    _ => return Err("Cell indexing on non-cell".to_string()),
                }
            }
            Instr::IndexCellExpand(num_indices, out_count) => {
                // Same as IndexCell but flatten cell contents into multiple outputs
                let mut indices = Vec::with_capacity(num_indices);
                if num_indices > 0 {
                    for _ in 0..num_indices {
                        let v: f64 = (&stack
                            .pop()
                            .ok_or(mex("StackUnderflow", "stack underflow"))?)
                            .try_into()?;
                        indices.push(v as usize);
                    }
                    indices.reverse();
                }
                let base = stack
                    .pop()
                    .ok_or(mex("StackUnderflow", "stack underflow"))?;
                match base {
                    Value::Cell(ca) => {
                        // Expand in column-major order up to out_count elements
                        let mut values: Vec<Value> = Vec::new();
                        if indices.is_empty() {
                            // Expand all elements in column-major order
                            values.extend(ca.data.iter().map(|p| (*(*p)).clone()));
                        } else {
                            match indices.len() {
                                1 => {
                                    let i = indices[0];
                                    if i == 0 || i > ca.data.len() {
                                        return Err(mex(
                                            "CellIndexOutOfBounds",
                                            "Cell index out of bounds",
                                        ));
                                    }
                                    values.push((*ca.data[i - 1]).clone());
                                }
                                2 => {
                                    let r = indices[0];
                                    let c = indices[1];
                                    if r == 0 || r > ca.rows || c == 0 || c > ca.cols {
                                        return Err(mex(
                                            "CellSubscriptOutOfBounds",
                                            "Cell subscript out of bounds",
                                        ));
                                    }
                                    values.push((*ca.data[(r - 1) * ca.cols + (c - 1)]).clone());
                                }
                                _ => return Err("Unsupported number of cell indices".to_string()),
                            }
                        }
                        // Pad or truncate to out_count
                        if values.len() >= out_count {
                            for v in values.iter().take(out_count) {
                                stack.push(v.clone());
                            }
                        } else {
                            for v in &values {
                                stack.push(v.clone());
                            }
                            for _ in values.len()..out_count {
                                stack.push(Value::Num(0.0));
                            }
                        }
                    }
                    Value::Object(obj) => {
                        // Defer to subsref; expect a cell back; then expand one element
                        let cell = runmat_runtime::call_builtin(
                            "__make_cell",
                            &indices
                                .iter()
                                .map(|n| Value::Num(*n as f64))
                                .collect::<Vec<_>>(),
                        )?;
                        let v = match runmat_runtime::call_builtin(
                            "call_method",
                            &[
                                Value::Object(obj),
                                Value::String("subsref".to_string()),
                                Value::String("{}".to_string()),
                                cell,
                            ],
                        ) {
                            Ok(v) => v,
                            Err(e) => vm_bail!(e),
                        };
                        // Push returned value and pad to out_count
                        stack.push(v);
                        for _ in 1..out_count {
                            stack.push(Value::Num(0.0));
                        }
                    }
                    _ => return Err("Cell expansion on non-cell".to_string()),
                }
            }
            Instr::Pop => {
                stack.pop();
            }
            Instr::ReturnValue => {
                let return_value = stack
                    .pop()
                    .ok_or(mex("StackUnderflow", "stack underflow"))?;
                stack.push(return_value);
                break;
            }
            Instr::Return => {
                break;
            }
            Instr::StoreIndex(num_indices) => {
                // RHS to assign, then indices, then base
                // Debug snapshot of top-of-stack types before mutation
                #[allow(unused)]
                if std::env::var("RUNMAT_DEBUG_INDEX").as_deref() == Ok("1") {
                    let snap = stack
                        .iter()
                        .rev()
                        .take(6)
                        .map(|v| match v {
                            Value::Object(_) => "Object",
                            Value::Tensor(t) => {
                                eprintln!("StoreIndex pre-snap Tensor shape={:?}", t.shape);
                                "Tensor"
                            }
                            Value::GpuTensor(h) => {
                                eprintln!("StoreIndex pre-snap GpuTensor shape={:?}", h.shape);
                                "GpuTensor"
                            }
                            Value::Num(_) => "Num",
                            Value::Int(_) => "Int",
                            Value::String(_) => "String",
                            Value::Cell(_) => "Cell",
                            _ => "Other",
                        })
                        .collect::<Vec<_>>();
                    eprintln!("StoreIndex pre-snap pc={} stack_top_types={:?}", pc, snap);
                }
                let rhs = stack
                    .pop()
                    .ok_or(mex("StackUnderflow", "stack underflow"))?;
                // We will determine indices relative to the base location to avoid RHS temporaries interfering
                // Select the correct base: scan from top for the first assignable container (Object/Tensor/GpuTensor)
                let assignable = |v: &Value| {
                    matches!(v, Value::Object(_) | Value::Tensor(_) | Value::GpuTensor(_))
                };
                let base_idx_opt = (0..stack.len()).rev().find(|&j| assignable(&stack[j]));
                let base_pos = if let Some(j) = base_idx_opt {
                    j
                } else {
                    return Err("Index assignment only for tensors".to_string());
                };
                let base = stack.remove(base_pos);
                #[cfg(feature = "native-accel")]
                clear_residency(&base);
                // Deterministically extract indices: take exactly `num_indices` numeric values
                // that were immediately above the base position.
                let mut indices: Vec<usize> = Vec::new();
                if num_indices > 0 {
                    let mut contiguous_ok = true;
                    if base_pos + num_indices > stack.len() {
                        contiguous_ok = false;
                    } else {
                        for k in 0..num_indices {
                            let idx_pos = base_pos + k;
                            match (&stack[idx_pos]).try_into() as Result<f64, _> {
                                Ok(v) => indices.push(v as usize),
                                Err(_) => {
                                    contiguous_ok = false;
                                    indices.clear();
                                    break;
                                }
                            }
                        }
                    }
                    if contiguous_ok {
                        // Remove the consumed index values from the stack (highest index first)
                        for k in (0..num_indices).rev() {
                            stack.remove(base_pos + k);
                        }
                    } else {
                        indices.clear();
                    }
                }
                // Determine expected bounds for fast validation
                let (rows_opt, cols_opt) = match &base {
                    Value::Tensor(t) => (Some(t.rows()), Some(t.cols())),
                    Value::GpuTensor(h) => (
                        Some(h.shape.get(0).copied().unwrap_or(1).max(1)),
                        Some(h.shape.get(1).copied().unwrap_or(1).max(1)),
                    ),
                    _ => (None, None),
                };
                // If deterministic path failed (unexpected stack form), fall back to nearest-fit heuristic
                if indices.is_empty() {
                    let mut numeric_above: Vec<(usize, usize)> = Vec::new(); // (stack_index, value)
                    let mut scan_limit = 12usize;
                    let mut kk = stack.len();
                    while kk > 0 && scan_limit > 0 {
                        let idx = kk - 1;
                        if assignable(&stack[idx]) {
                            break;
                        }
                        if let Ok(v) = (&stack[idx]).try_into() as Result<f64, _> {
                            numeric_above.push((idx, v as usize));
                        }
                        kk -= 1;
                        scan_limit -= 1;
                    }
                    if numeric_above.len() >= 2 {
                        let mut picked: Option<((usize, usize), (usize, usize))> = None;
                        for w in (1..numeric_above.len()).rev() {
                            let (j_idx, j_val) = numeric_above[w];
                            let (i_idx, i_val) = numeric_above[w - 1];
                            let fits = match (rows_opt, cols_opt) {
                                (Some(r), Some(c)) => {
                                    i_val >= 1 && i_val <= r && j_val >= 1 && j_val <= c
                                }
                                _ => true,
                            };
                            if fits {
                                picked = Some(((i_idx, i_val), (j_idx, j_val)));
                                break;
                            }
                        }
                        if let Some(((i_idx, i_val), (j_idx, j_val))) = picked {
                            let mut to_remove = [i_idx, j_idx];
                            to_remove.sort_unstable();
                            stack.remove(to_remove[1]);
                            stack.remove(to_remove[0]);
                            indices = vec![i_val, j_val];
                        }
                    } else if numeric_above.len() == 1 {
                        let (k_idx, k_val) = numeric_above[0];
                        stack.remove(k_idx);
                        indices = vec![k_val];
                    }
                }
                if indices.is_empty() {
                    return Err("Index assignment only for tensors".to_string());
                }
                // TODO(GC): write barrier hook if base is in older generation and rhs/indices reference younger objects
                match base {
                    Value::Object(obj) => {
                        // subsasgn(obj, '()', {indices...}, rhs)
                        let cell = runmat_runtime::call_builtin(
                            "__make_cell",
                            &indices
                                .iter()
                                .map(|n| Value::Num(*n as f64))
                                .collect::<Vec<_>>(),
                        )?;
                        match runmat_runtime::call_builtin(
                            "call_method",
                            &[
                                Value::Object(obj),
                                Value::String("subsasgn".to_string()),
                                Value::String("()".to_string()),
                                cell,
                                rhs,
                            ],
                        ) {
                            Ok(v) => stack.push(v),
                            Err(e) => vm_bail!(e),
                        }
                    }
                    Value::Tensor(mut t) => {
                        // Helper to coerce RHS to scalar f64, supporting 1x1 tensors and gpu tensors
                        let rhs_to_scalar = |rhs: &Value| -> Result<f64, String> {
                            match rhs {
                                Value::Num(x) => Ok(*x),
                                Value::Tensor(t2) => {
                                    if t2.data.len() == 1 {
                                        Ok(t2.data[0])
                                    } else {
                                        Err("RHS must be scalar".to_string())
                                    }
                                }
                                Value::GpuTensor(h2) => {
                                    let total = h2.shape.iter().copied().product::<usize>();
                                    if total != 1 {
                                        return Err("RHS must be scalar".to_string());
                                    }
                                    if let Some(p) = runmat_accelerate_api::provider() {
                                        let host = p
                                            .download(h2)
                                            .map_err(|e| format!("gather rhs: {e}"))?;
                                        Ok(host.data[0])
                                    } else {
                                        Err("No acceleration provider registered".to_string())
                                    }
                                }
                                _ => rhs
                                    .try_into()
                                    .map_err(|_| "RHS must be numeric".to_string()),
                            }
                        };
                        // 1D linear or 2D scalar assignment only for now
                        if indices.len() == 1 {
                            let total = t.rows() * t.cols();
                            let idx = indices[0];
                            if idx == 0 || idx > total {
                                return Err(mex("IndexOutOfBounds", "Index out of bounds"));
                            }
                            let val: f64 = rhs_to_scalar(&rhs)?;
                            t.data[idx - 1] = val;
                            stack.push(Value::Tensor(t));
                        } else if indices.len() == 2 {
                            let i = indices[0];
                            let mut j = indices[1];
                            let rows = t.rows();
                            let cols = t.cols();
                            // Clamp column index within [1..cols] to accommodate end-offset semantics
                            if j == 0 {
                                j = 1;
                            }
                            if j > cols {
                                j = cols;
                            }
                            if i == 0 || i > rows {
                                if std::env::var("RUNMAT_DEBUG_INDEX").as_deref() == Ok("1") {
                                    eprintln!(
                                        "StoreIndex Tensor OOB: i={} j(clamped)={} rows={} cols={} shape={:?}",
                                        i, j, rows, cols, t.shape
                                    );
                                }
                                return Err(mex("SubscriptOutOfBounds", "Subscript out of bounds"));
                            }
                            let val: f64 = rhs_to_scalar(&rhs)?;
                            let idx = (i - 1) + (j - 1) * rows;
                            t.data[idx] = val;
                            stack.push(Value::Tensor(t));
                        } else {
                            return Err("Only 1D/2D scalar assignment supported".to_string());
                        }
                    }
                    Value::GpuTensor(h) => {
                        // Stage F1: gather–mutate–reupload for simple 1D/2D scalar assignments
                        let provider = runmat_accelerate_api::provider()
                            .ok_or_else(|| "No acceleration provider registered".to_string())?;
                        let host = provider
                            .download(&h)
                            .map_err(|e| format!("gather for assignment: {e}"))?;
                        let mut t = runmat_builtins::Tensor::new(host.data, host.shape)
                            .map_err(|e| format!("assignment: {e}"))?;
                        // Reuse same scalar coercion
                        let rhs_to_scalar = |rhs: &Value| -> Result<f64, String> {
                            match rhs {
                                Value::Num(x) => Ok(*x),
                                Value::Tensor(t2) => {
                                    if t2.data.len() == 1 {
                                        Ok(t2.data[0])
                                    } else {
                                        Err("RHS must be scalar".to_string())
                                    }
                                }
                                Value::GpuTensor(h2) => {
                                    let total = h2.shape.iter().copied().product::<usize>();
                                    if total != 1 {
                                        return Err("RHS must be scalar".to_string());
                                    }
                                    let host2 = provider
                                        .download(h2)
                                        .map_err(|e| format!("gather rhs: {e}"))?;
                                    Ok(host2.data[0])
                                }
                                _ => rhs
                                    .try_into()
                                    .map_err(|_| "RHS must be numeric".to_string()),
                            }
                        };
                        if indices.len() == 1 {
                            let total = t.rows() * t.cols();
                            let idx = indices[0];
                            if idx == 0 || idx > total {
                                return Err(mex("IndexOutOfBounds", "Index out of bounds"));
                            }
                            let val: f64 = rhs_to_scalar(&rhs)?;
                            t.data[idx - 1] = val;
                        } else if indices.len() == 2 {
                            let i = indices[0];
                            let mut j = indices[1];
                            let rows = t.rows();
                            let cols = t.cols();
                            // Clamp column index within [1..cols] to accommodate end-offset semantics
                            if j == 0 {
                                j = 1;
                            }
                            if j > cols {
                                j = cols;
                            }
                            if i == 0 || i > rows {
                                if std::env::var("RUNMAT_DEBUG_INDEX").as_deref() == Ok("1") {
                                    eprintln!(
                                        "StoreIndex GpuTensor OOB: i={} j(clamped)={} rows={} cols={} shape={:?}",
                                        i, j, rows, cols, t.shape
                                    );
                                }
                                return Err(mex("SubscriptOutOfBounds", "Subscript out of bounds"));
                            }
                            let val: f64 = rhs_to_scalar(&rhs)?;
                            let idx = (i - 1) + (j - 1) * rows;
                            t.data[idx] = val;
                        } else if indices.len() == 0 {
                            // Trivial colon slice cases from parser may encode as zero indices; handle full-row/col scalar broadcast
                            let val: f64 = rhs_to_scalar(&rhs)?;
                            for k in 0..t.data.len() {
                                t.data[k] = val;
                            }
                        } else {
                            return Err("Only 1D/2D scalar assignment supported".to_string());
                        }
                        let view = runmat_accelerate_api::HostTensorView {
                            data: &t.data,
                            shape: &t.shape,
                        };
                        let new_h = provider
                            .upload(&view)
                            .map_err(|e| format!("reupload after assignment: {e}"))?;
                        stack.push(Value::GpuTensor(new_h));
                    }
                    _ => {
                        if std::env::var("RUNMAT_DEBUG_INDEX").as_deref() == Ok("1") {
                            let kind = |v: &Value| match v {
                                Value::Object(_) => "Object",
                                Value::Tensor(_) => "Tensor",
                                Value::GpuTensor(_) => "GpuTensor",
                                Value::Num(_) => "Num",
                                Value::Int(_) => "Int",
                                _ => "Other",
                            };
                            eprintln!(
                                "StoreIndex default-branch pc={} base_kind={} rhs_kind={} indices={:?}",
                                pc,
                                kind(&base),
                                kind(&rhs),
                                indices
                            );
                        }
                        return Err("Index assignment only for tensors".to_string());
                    }
                }
            }
            Instr::StoreIndexCell(num_indices) => {
                // RHS, then indices, then base cell
                let rhs = stack
                    .pop()
                    .ok_or(mex("StackUnderflow", "stack underflow"))?;
                let mut indices = Vec::new();
                for _ in 0..num_indices {
                    let v: f64 = (&stack
                        .pop()
                        .ok_or(mex("StackUnderflow", "stack underflow"))?)
                        .try_into()?;
                    indices.push(v as usize);
                }
                indices.reverse();
                let base = stack
                    .pop()
                    .ok_or(mex("StackUnderflow", "stack underflow"))?;
                #[cfg(feature = "native-accel")]
                clear_residency(&base);
                // TODO(GC): write barrier hook for cell element updates
                match base {
                    Value::Object(obj) => {
                        // subsasgn(obj, '{}', {indices}, rhs)
                        let cell = runmat_builtins::CellArray::new(
                            indices.iter().map(|n| Value::Num(*n as f64)).collect(),
                            1,
                            indices.len(),
                        )
                        .map_err(|e| format!("subsasgn build error: {e}"))?;
                        match runmat_runtime::call_builtin(
                            "call_method",
                            &[
                                Value::Object(obj),
                                Value::String("subsasgn".to_string()),
                                Value::String("{}".to_string()),
                                Value::Cell(cell),
                                rhs,
                            ],
                        ) {
                            Ok(v) => stack.push(v),
                            Err(e) => vm_bail!(e),
                        }
                    }
                    Value::Cell(mut ca) => match indices.len() {
                        1 => {
                            let i = indices[0];
                            if i == 0 || i > ca.data.len() {
                                return Err(mex(
                                    "CellIndexOutOfBounds",
                                    "Cell index out of bounds",
                                ));
                            }
                            if let Some(oldv) = ca.data.get(i - 1) {
                                runmat_gc::gc_record_write(oldv, &rhs);
                            }
                            *ca.data[i - 1] = rhs;
                            stack.push(Value::Cell(ca));
                        }
                        2 => {
                            let i = indices[0];
                            let j = indices[1];
                            if i == 0 || i > ca.rows || j == 0 || j > ca.cols {
                                return Err(mex(
                                    "CellSubscriptOutOfBounds",
                                    "Cell subscript out of bounds",
                                ));
                            }
                            let lin = (i - 1) * ca.cols + (j - 1);
                            if let Some(oldv) = ca.data.get(lin) {
                                runmat_gc::gc_record_write(oldv, &rhs);
                            }
                            *ca.data[lin] = rhs;
                            stack.push(Value::Cell(ca));
                        }
                        _ => return Err("Unsupported number of cell indices".to_string()),
                    },
                    _ => return Err("Cell assignment on non-cell".to_string()),
                }
            }
            Instr::LoadMember(field) => {
                let base = stack
                    .pop()
                    .ok_or(mex("StackUnderflow", "stack underflow"))?;
                match base {
                    Value::Object(obj) => {
                        if let Some((p, _owner)) =
                            runmat_builtins::lookup_property(&obj.class_name, &field)
                        {
                            if p.is_static {
                                vm_bail!(format!(
                                    "Property '{}' is static; use classref('{}').{}",
                                    field, obj.class_name, field
                                ));
                            }
                            if p.get_access == runmat_builtins::Access::Private {
                                vm_bail!(format!("Property '{}' is private", field))
                            }
                            if p.is_dependent {
                                // Call get.<field>(obj)
                                let getter = format!("get.{field}");
                                match runmat_runtime::call_builtin(
                                    &getter,
                                    &[Value::Object(obj.clone())],
                                ) {
                                    Ok(v) => {
                                        stack.push(v);
                                        continue;
                                    }
                                    Err(_e) => {}
                                }
                            }
                        }
                        if let Some(v) = obj.properties.get(&field) {
                            stack.push(v.clone());
                        } else if let Some((p2, _)) =
                            runmat_builtins::lookup_property(&obj.class_name, &field)
                        {
                            if p2.is_dependent {
                                let backing = format!("{field}_backing");
                                if let Some(vb) = obj.properties.get(&backing) {
                                    stack.push(vb.clone());
                                    continue;
                                }
                            }
                        } else if let Some(cls) = runmat_builtins::get_class(&obj.class_name) {
                            if cls.methods.contains_key("subsref") {
                                match runmat_runtime::call_builtin(
                                    "call_method",
                                    &[
                                        Value::Object(obj),
                                        Value::String("subsref".to_string()),
                                        Value::String(".".to_string()),
                                        Value::String(field),
                                    ],
                                ) {
                                    Ok(v) => stack.push(v),
                                    Err(e) => vm_bail!(e),
                                }
                            } else {
                                vm_bail!(format!(
                                    "Undefined property '{}' for class {}",
                                    field, obj.class_name
                                ));
                            }
                        } else {
                            vm_bail!(format!("Unknown class {}", obj.class_name));
                        }
                    }
                    Value::Struct(st) => {
                        if let Some(v) = st.fields.get(&field) {
                            stack.push(v.clone());
                        } else {
                            vm_bail!(format!("Undefined field '{}'", field));
                        }
                    }
                    Value::Cell(ca) => {
                        // Extract field from each struct element; build a cell with same shape
                        let mut out: Vec<Value> = Vec::with_capacity(ca.data.len());
                        for v in &ca.data {
                            match &**v {
                                Value::Struct(st) => {
                                    if let Some(fv) = st.fields.get(&field) {
                                        out.push(fv.clone());
                                    } else {
                                        out.push(Value::Num(0.0));
                                    }
                                }
                                other => {
                                    out.push(other.clone());
                                }
                            }
                        }
                        let new_cell = runmat_builtins::CellArray::new(out, ca.rows, ca.cols)
                            .map_err(|e| format!("cell field gather: {e}"))?;
                        stack.push(Value::Cell(new_cell));
                    }
                    _ => vm_bail!("LoadMember on non-object".into()),
                }
            }
            Instr::LoadMemberDynamic => {
                let name_val = stack
                    .pop()
                    .ok_or(mex("StackUnderflow", "stack underflow"))?;
                let base = stack
                    .pop()
                    .ok_or(mex("StackUnderflow", "stack underflow"))?;
                let name: String = (&name_val).try_into()?;
                match base {
                    Value::Object(obj) => {
                        if let Some((p, _owner)) =
                            runmat_builtins::lookup_property(&obj.class_name, &name)
                        {
                            if p.is_static {
                                vm_bail!(format!(
                                    "Property '{}' is static; use classref('{}').{}",
                                    name, obj.class_name, name
                                ));
                            }
                            if p.get_access == runmat_builtins::Access::Private {
                                vm_bail!(format!("Property '{}' is private", name))
                            }
                        }
                        if let Some(v) = obj.properties.get(&name) {
                            stack.push(v.clone());
                        } else if let Some(cls) = runmat_builtins::get_class(&obj.class_name) {
                            if cls.methods.contains_key("subsref") {
                                match runmat_runtime::call_builtin(
                                    "call_method",
                                    &[
                                        Value::Object(obj),
                                        Value::String("subsref".to_string()),
                                        Value::String(".".to_string()),
                                        Value::String(name),
                                    ],
                                ) {
                                    Ok(v) => stack.push(v),
                                    Err(e) => vm_bail!(e),
                                }
                            } else {
                                vm_bail!(format!(
                                    "Undefined property '{}' for class {}",
                                    name, obj.class_name
                                ));
                            }
                        } else {
                            vm_bail!(format!("Unknown class {}", obj.class_name));
                        }
                    }
                    Value::Struct(st) => {
                        if let Some(v) = st.fields.get(&name) {
                            stack.push(v.clone());
                        } else {
                            vm_bail!(format!("Undefined field '{}'", name));
                        }
                    }
                    _ => vm_bail!("LoadMemberDynamic on non-struct/object".into()),
                }
            }
            Instr::StoreMember(field) => {
                let rhs = stack
                    .pop()
                    .ok_or(mex("StackUnderflow", "stack underflow"))?;
                let base = stack
                    .pop()
                    .ok_or(mex("StackUnderflow", "stack underflow"))?;
                // TODO(GC): write barrier hook for object/struct field write
                match base {
                    Value::Object(mut obj) => {
                        if let Some((p, _owner)) =
                            runmat_builtins::lookup_property(&obj.class_name, &field)
                        {
                            if p.is_static {
                                vm_bail!(format!(
                                    "Property '{}' is static; use classref('{}').{}",
                                    field, obj.class_name, field
                                ));
                            }
                            if p.set_access == runmat_builtins::Access::Private {
                                vm_bail!(format!("Property '{}' is private", field))
                            }
                            if p.is_dependent {
                                // Call set.<field>(obj, rhs)
                                let setter = format!("set.{field}");
                                match runmat_runtime::call_builtin(
                                    &setter,
                                    &[Value::Object(obj.clone()), rhs.clone()],
                                ) {
                                    Ok(v) => {
                                        stack.push(v);
                                        continue;
                                    }
                                    Err(_e) => {}
                                }
                            }
                            if let Some(oldv) = obj.properties.get(&field) {
                                runmat_gc::gc_record_write(oldv, &rhs);
                            }
                            obj.properties.insert(field, rhs);
                            stack.push(Value::Object(obj));
                        } else if let Some(cls) = runmat_builtins::get_class(&obj.class_name) {
                            if cls.methods.contains_key("subsasgn") {
                                match runmat_runtime::call_builtin(
                                    "call_method",
                                    &[
                                        Value::Object(obj),
                                        Value::String("subsasgn".to_string()),
                                        Value::String(".".to_string()),
                                        Value::String(field),
                                        rhs,
                                    ],
                                ) {
                                    Ok(v) => stack.push(v),
                                    Err(e) => vm_bail!(e),
                                }
                            } else {
                                vm_bail!(format!(
                                    "Undefined property '{}' for class {}",
                                    field, obj.class_name
                                ));
                            }
                        } else {
                            vm_bail!(format!("Unknown class {}", obj.class_name));
                        }
                    }
                    Value::ClassRef(cls) => {
                        if let Some((p, owner)) = runmat_builtins::lookup_property(&cls, &field) {
                            if !p.is_static {
                                vm_bail!(format!("Property '{}' is not static", field));
                            }
                            if p.set_access == runmat_builtins::Access::Private {
                                vm_bail!(format!("Property '{}' is private", field))
                            }
                            runmat_builtins::set_static_property_value_in_owner(
                                &owner, &field, rhs,
                            )?;
                            stack.push(Value::ClassRef(cls));
                        } else {
                            vm_bail!(format!("Unknown property '{}' on class {}", field, cls));
                        }
                    }
                    Value::Struct(mut st) => {
                        if let Some(oldv) = st.fields.get(&field) {
                            runmat_gc::gc_record_write(oldv, &rhs);
                        }
                        st.fields.insert(field, rhs);
                        stack.push(Value::Struct(st));
                    }
                    Value::Cell(mut ca) => {
                        // Assign field across each element; support scalar rhs or cell rhs of same shape
                        let is_cell_rhs = matches!(rhs, Value::Cell(_));
                        let rhs_cell = if let Value::Cell(rc) = &rhs {
                            Some(rc)
                        } else {
                            None
                        };
                        if is_cell_rhs {
                            if let Some(rc) = rhs_cell {
                                if rc.rows != ca.rows || rc.cols != ca.cols {
                                    vm_bail!(
                                        "Field assignment: cell rhs shape mismatch".to_string()
                                    );
                                }
                            }
                        }
                        for i in 0..ca.data.len() {
                            let rv = if let Some(rc) = rhs_cell {
                                (*rc.data[i]).clone()
                            } else {
                                rhs.clone()
                            };
                            match &mut *ca.data[i] {
                                Value::Struct(st) => {
                                    if let Some(oldv) = st.fields.get(&field) {
                                        runmat_gc::gc_record_write(oldv, &rv);
                                    }
                                    st.fields.insert(field.clone(), rv);
                                }
                                other => {
                                    // If not struct, convert to struct with this single field
                                    let mut st = runmat_builtins::StructValue::new();
                                    st.fields.insert(field.clone(), rv);
                                    *other = Value::Struct(st);
                                }
                            }
                        }
                        stack.push(Value::Cell(ca));
                    }
                    _ => vm_bail!("StoreMember on non-object".into()),
                }
            }
            Instr::StoreMemberDynamic => {
                let rhs = stack
                    .pop()
                    .ok_or(mex("StackUnderflow", "stack underflow"))?;
                let name_val = stack
                    .pop()
                    .ok_or(mex("StackUnderflow", "stack underflow"))?;
                let base = stack
                    .pop()
                    .ok_or(mex("StackUnderflow", "stack underflow"))?;
                let name: String = (&name_val).try_into()?;
                // TODO(GC): write barrier hook for dynamic field write
                match base {
                    Value::Object(mut obj) => {
                        if let Some((p, _owner)) =
                            runmat_builtins::lookup_property(&obj.class_name, &name)
                        {
                            if p.is_static {
                                vm_bail!(format!(
                                    "Property '{}' is static; use classref('{}').{}",
                                    name, obj.class_name, name
                                ));
                            }
                            if p.set_access == runmat_builtins::Access::Private {
                                vm_bail!(format!("Property '{}' is private", name))
                            }
                        }
                        if let Some(oldv) = obj.properties.get(&name) {
                            runmat_gc::gc_record_write(oldv, &rhs);
                        }
                        obj.properties.insert(name, rhs);
                        stack.push(Value::Object(obj));
                    }
                    Value::Struct(mut st) => {
                        if let Some(oldv) = st.fields.get(&name) {
                            runmat_gc::gc_record_write(oldv, &rhs);
                        }
                        st.fields.insert(name, rhs);
                        stack.push(Value::Struct(st));
                    }
                    Value::Cell(mut ca) => {
                        let is_cell_rhs = matches!(rhs, Value::Cell(_));
                        let rhs_cell = if let Value::Cell(rc) = &rhs {
                            Some(rc)
                        } else {
                            None
                        };
                        if is_cell_rhs {
                            if let Some(rc) = rhs_cell {
                                if rc.rows != ca.rows || rc.cols != ca.cols {
                                    vm_bail!(
                                        "Field assignment: cell rhs shape mismatch".to_string()
                                    );
                                }
                            }
                        }
                        for i in 0..ca.data.len() {
                            let rv = if let Some(rc) = rhs_cell {
                                (*rc.data[i]).clone()
                            } else {
                                rhs.clone()
                            };
                            match &mut *ca.data[i] {
                                Value::Struct(st) => {
                                    if let Some(oldv) = st.fields.get(&name) {
                                        runmat_gc::gc_record_write(oldv, &rv);
                                    }
                                    st.fields.insert(name.clone(), rv);
                                }
                                other => {
                                    let mut st = runmat_builtins::StructValue::new();
                                    st.fields.insert(name.clone(), rv);
                                    *other = Value::Struct(st);
                                }
                            }
                        }
                        stack.push(Value::Cell(ca));
                    }
                    _ => vm_bail!("StoreMemberDynamic on non-struct/object".into()),
                }
            }
            Instr::CallMethod(name, arg_count) => {
                // base, then args are on stack in order: [..., base, a1, a2, ...]
                let mut args = Vec::with_capacity(arg_count);
                for _ in 0..arg_count {
                    args.push(
                        stack
                            .pop()
                            .ok_or(mex("StackUnderflow", "stack underflow"))?,
                    );
                }
                args.reverse();
                let base = stack
                    .pop()
                    .ok_or(mex("StackUnderflow", "stack underflow"))?;
                match base {
                    Value::Object(obj) => {
                        // Compose qualified and try runtime builtin dispatch, passing receiver first
                        if let Some((m, _owner)) =
                            runmat_builtins::lookup_method(&obj.class_name, &name)
                        {
                            if m.is_static {
                                vm_bail!(format!(
                                    "Method '{}' is static; use classref({}).{}",
                                    name, obj.class_name, name
                                ));
                            }
                            if m.access == runmat_builtins::Access::Private {
                                vm_bail!(format!("Method '{}' is private", name))
                            }
                            let mut full_args = Vec::with_capacity(1 + args.len());
                            full_args.push(Value::Object(obj));
                            full_args.extend(args.into_iter());
                            let v = runmat_runtime::call_builtin(&m.function_name, &full_args)?;
                            stack.push(v);
                            continue;
                        }
                        let qualified = format!("{}.{}", obj.class_name, name);
                        let mut full_args = Vec::with_capacity(1 + args.len());
                        full_args.push(Value::Object(obj));
                        full_args.extend(args.into_iter());
                        if let Ok(v) = runmat_runtime::call_builtin(&qualified, &full_args) {
                            stack.push(v);
                        } else {
                            match runmat_runtime::call_builtin(&name, &full_args) {
                                Ok(v) => {
                                    stack.push(v);
                                }
                                Err(e) => {
                                    vm_bail!(e);
                                }
                            }
                        }
                    }
                    _ => vm_bail!("CallMethod on non-object".into()),
                }
            }
            Instr::LoadMethod(name) => {
                // Base object on stack; return a closure that calls the method with receiver as first captured arg
                let base = stack
                    .pop()
                    .ok_or(mex("StackUnderflow", "stack underflow"))?;
                match base {
                    Value::Object(obj) => {
                        let func_qual = format!("{}.{}", obj.class_name, name);
                        stack.push(Value::Closure(runmat_builtins::Closure {
                            function_name: func_qual,
                            captures: vec![Value::Object(obj)],
                        }));
                    }
                    Value::ClassRef(cls) => {
                        // Bound static method handle (no receiver capture), resolve via inheritance
                        if let Some((m, _owner)) = runmat_builtins::lookup_method(&cls, &name) {
                            if !m.is_static {
                                vm_bail!(format!("Method '{}' is not static", name));
                            }
                            stack.push(Value::Closure(runmat_builtins::Closure {
                                function_name: m.function_name,
                                captures: vec![],
                            }));
                        } else {
                            vm_bail!(format!("Unknown static method '{}' on class {}", name, cls));
                        }
                    }
                    _ => vm_bail!("LoadMethod requires object or classref".into()),
                }
            }
            Instr::CreateClosure(func_name, capture_count) => {
                let mut captures = Vec::with_capacity(capture_count);
                for _ in 0..capture_count {
                    captures.push(
                        stack
                            .pop()
                            .ok_or(mex("StackUnderflow", "stack underflow"))?,
                    );
                }
                captures.reverse();
                stack.push(Value::Closure(runmat_builtins::Closure {
                    function_name: func_name,
                    captures,
                }));
            }
            Instr::LoadStaticProperty(class_name, prop) => {
                // Enforce access and static-ness via registry (with inheritance)
                if let Some((p, owner)) = runmat_builtins::lookup_property(&class_name, &prop) {
                    if !p.is_static {
                        vm_bail!(format!("Property '{}' is not static", prop));
                    }
                    if p.get_access == runmat_builtins::Access::Private {
                        vm_bail!(format!("Property '{}' is private", prop))
                    }
                    if let Some(v) = runmat_builtins::get_static_property_value(&owner, &prop) {
                        stack.push(v);
                    } else if let Some(v) = &p.default_value {
                        stack.push(v.clone());
                    } else {
                        stack.push(Value::Num(0.0));
                    }
                } else {
                    vm_bail!(format!(
                        "Unknown property '{}' on class {}",
                        prop, class_name
                    ));
                }
            }
            Instr::CallStaticMethod(class_name, method, arg_count) => {
                let mut args = Vec::with_capacity(arg_count);
                for _ in 0..arg_count {
                    args.push(
                        stack
                            .pop()
                            .ok_or(mex("StackUnderflow", "stack underflow"))?,
                    );
                }
                args.reverse();
                if let Some((m, _owner)) = runmat_builtins::lookup_method(&class_name, &method) {
                    if !m.is_static {
                        vm_bail!(format!("Method '{}' is not static", method));
                    }
                    if m.access == runmat_builtins::Access::Private {
                        vm_bail!(format!("Method '{}' is private", method))
                    }
                    let v = match runmat_runtime::call_builtin(&m.function_name, &args) {
                        Ok(v) => v,
                        Err(e) => vm_bail!(e),
                    };
                    stack.push(v);
                } else {
                    vm_bail!(format!(
                        "Unknown static method '{}' on class {}",
                        method, class_name
                    ));
                }
            }
            Instr::RegisterClass {
                name,
                super_class,
                properties,
                methods,
            } => {
                // Build a minimal ClassDef and register it in runtime builtins registry
                let mut prop_map = std::collections::HashMap::new();
                for (p, is_static, get_access, set_access) in properties {
                    let gacc = if get_access.eq_ignore_ascii_case("private") {
                        runmat_builtins::Access::Private
                    } else {
                        runmat_builtins::Access::Public
                    };
                    let sacc = if set_access.eq_ignore_ascii_case("private") {
                        runmat_builtins::Access::Private
                    } else {
                        runmat_builtins::Access::Public
                    };
                    let (is_dep, clean_name) = if let Some(stripped) = p.strip_prefix("@dep:") {
                        (true, stripped.to_string())
                    } else {
                        (false, p.clone())
                    };
                    prop_map.insert(
                        clean_name.clone(),
                        runmat_builtins::PropertyDef {
                            name: clean_name,
                            is_static,
                            is_dependent: is_dep,
                            get_access: gacc,
                            set_access: sacc,
                            default_value: None,
                        },
                    );
                }
                let mut method_map = std::collections::HashMap::new();
                for (mname, fname, is_static, access) in methods {
                    let access = if access.eq_ignore_ascii_case("private") {
                        runmat_builtins::Access::Private
                    } else {
                        runmat_builtins::Access::Public
                    };
                    method_map.insert(
                        mname.clone(),
                        runmat_builtins::MethodDef {
                            name: mname,
                            is_static,
                            access,
                            function_name: fname,
                        },
                    );
                }
                let def = runmat_builtins::ClassDef {
                    name: name.clone(),
                    parent: super_class.clone(),
                    properties: prop_map,
                    methods: method_map,
                };
                runmat_builtins::register_class(def);
            }
        }
        pc += 1;
    }
    for (i, var) in vars.iter().enumerate() {
        if i < initial_vars.len() {
            initial_vars[i] = var.clone();
        }
    }
    Ok(vars)
}

#[cfg(feature = "native-accel")]
fn try_execute_fusion_group(
    plan: &runmat_accelerate::FusionGroupPlan,
    graph: &runmat_accelerate::AccelGraph,
    stack: &mut Vec<Value>,
    vars: &mut [Value],
    context: &ExecutionContext,
) -> Result<Value, String> {
    let mut inputs: Vec<Option<Value>> = vec![None; plan.inputs.len()];

    for (idx, value) in &plan.constants {
        if let Some(slot) = inputs.get_mut(*idx) {
            if slot.is_none() {
                *slot = Some(value.clone());
            }
        }
    }

    let describe_value = |value: &Value| -> &'static str {
        match value {
            Value::Int(_) => "Int",
            Value::Num(_) => "Num",
            Value::Complex(_, _) => "Complex",
            Value::Bool(_) => "Bool",
            Value::LogicalArray(_) => "LogicalArray",
            Value::String(_) => "String",
            Value::StringArray(_) => "StringArray",
            Value::CharArray(_) => "CharArray",
            Value::Tensor(_) => "Tensor",
            Value::ComplexTensor(_) => "ComplexTensor",
            Value::Cell(_) => "Cell",
            Value::Struct(_) => "Struct",
            Value::GpuTensor(_) => "GpuTensor",
            Value::Object(_) => "Object",
            Value::HandleObject(_) => "HandleObject",
            Value::Listener(_) => "Listener",
            Value::FunctionHandle(_) => "FunctionHandle",
            Value::Closure(_) => "Closure",
            Value::ClassRef(_) => "ClassRef",
            Value::MException(_) => "MException",
        }
    };

    for (idx, value_id) in plan.inputs.iter().enumerate() {
        let info = graph
            .value(*value_id)
            .ok_or_else(|| format!("fusion: missing value metadata for id {value_id}"))?;
        match &info.origin {
            ValueOrigin::Variable { kind, index } => {
                let value =
                    match kind {
                        VarKind::Global => vars
                            .get(*index)
                            .cloned()
                            .ok_or_else(|| format!("fusion: global var {index} out of range"))?,
                        VarKind::Local => {
                            if let Some(frame) = context.call_stack.last() {
                                let absolute = frame.locals_start + index;
                                context.locals.get(absolute).cloned().ok_or_else(|| {
                                    format!("fusion: local var {index} unavailable")
                                })?
                            } else {
                                vars.get(*index).cloned().ok_or_else(|| {
                                    format!("fusion: local var {index} unavailable")
                                })?
                            }
                        }
                    };
                debug_assert!(
                    inputs[idx].is_none(),
                    "fusion: duplicate input slot {} for plan {}",
                    idx,
                    plan.index
                );
                inputs[idx] = Some(value);
            }
            ValueOrigin::Constant | ValueOrigin::NodeOutput { .. } | ValueOrigin::Unknown => {}
        }
    }

    if log::log_enabled!(log::Level::Debug) {
        let stack_needed_preview = plan.stack_pattern.len();
        let stack_snapshot: Vec<&Value> = stack
            .iter()
            .rev()
            .take(stack_needed_preview)
            .map(|v| v)
            .collect();
        let stack_kinds: Vec<&'static str> = stack_snapshot
            .iter()
            .rev()
            .map(|v| describe_value(v))
            .collect();
        let input_meta: Vec<String> = plan
            .inputs
            .iter()
            .enumerate()
            .map(|(i, value_id)| {
                if let Some(info) = graph.value(*value_id) {
                    format!("#{i}:id={} origin={:?}", value_id, info.origin)
                } else {
                    format!("#{i}:id={} origin=<missing>", value_id)
                }
            })
            .collect();
        log::debug!(
            "fusion group {} gather: stack_depth={} stack_needed={} stack_kinds={:?} pattern={:?} inputs={:?}",
            plan.index,
            stack.len(),
            stack_needed_preview,
            stack_kinds,
            &plan.stack_pattern,
            input_meta
        );
    }

    let stack_needed = plan.stack_pattern.len();
    if stack.len() < stack_needed {
        return Err("fusion: stack underflow gathering inputs".to_string());
    }

    let slice_start = stack.len() - stack_needed;
    let slice = stack[slice_start..].to_vec();
    stack.truncate(slice_start);

    debug_assert_eq!(slice.len(), stack_needed);

    let mut consumed: Vec<Value> = Vec::new();
    for (offset, input_idx) in plan.stack_pattern.iter().enumerate() {
        let val = slice
            .get(offset)
            .cloned()
            .ok_or_else(|| "fusion: unable to read stack segment".to_string())?;
        consumed.push(val.clone());
        if inputs[*input_idx].is_none() {
            inputs[*input_idx] = Some(val);
        }
    }

    let inputs: Vec<Value> = inputs
        .into_iter()
        .map(|opt| opt.ok_or_else(|| "fusion: missing input value".to_string()))
        .collect::<Result<_, _>>()?;

    let request = FusionExecutionRequest { plan, inputs };
    if plan.group.kind.is_elementwise() {
        match execute_elementwise(request) {
            Ok(result) => Ok(result),
            Err(err) => {
                for value in consumed.into_iter().rev() {
                    stack.push(value);
                }
                Err(err.to_string())
            }
        }
    } else if plan.group.kind.is_reduction() {
        // Determine reduction axis from constants if available (MATLAB dim is 1-based).
        // Default axis: 0 (rows) -> column-wise reduction producing 1 x ncols.
        let mut axis = 0usize;
        if let Some(dim_const) = plan.constants.get(&1) {
            // second argument position in inputs (value, dim)
            axis = match dim_const {
                Value::Num(n) if *n >= 1.0 => (*n as usize).saturating_sub(1),
                Value::Int(i) => (i.to_f64() as usize).saturating_sub(1),
                _ => axis,
            };
        }
        let (reduce_len, num_slices) = {
            // Try to get the data tensor's shape via the reduction builtin op input id
            let mut rows_cols: Option<(usize, usize)> = None;
            // Prefer shape from fusion plan reduction_data if fully known in graph
            if let Some(shape) = plan.reduction_data_shape(graph) {
                if shape.len() >= 2 {
                    rows_cols = Some((shape[0].max(1), shape[1].max(1)));
                } else if shape.len() == 1 {
                    rows_cols = Some((shape[0].max(1), 1));
                }
            }
            // Prefer immediately-consumed stack values (common for reductions over producer results)
            for v in &consumed {
                match v {
                    Value::GpuTensor(h) => {
                        rows_cols = Some((
                            h.shape.get(0).copied().unwrap_or(1).max(1),
                            h.shape.get(1).copied().unwrap_or(1).max(1),
                        ));
                        break;
                    }
                    Value::Tensor(t) => {
                        rows_cols = Some((
                            t.shape.get(0).copied().unwrap_or(1).max(1),
                            t.shape.get(1).copied().unwrap_or(1).max(1),
                        ));
                        break;
                    }
                    _ => {}
                }
            }
            let data_value_id: Option<runmat_accelerate::graph::ValueId> =
                plan.operations.iter().find_map(|op| match op {
                    AccelFusionOp::Builtin { name, inputs, .. }
                        if name == "sum" || name == "mean" =>
                    {
                        inputs.get(0).copied()
                    }
                    _ => None,
                });

            if let Some(data_id) = data_value_id {
                // Map data_id to plan input index if external
                if let Some(input_index) = plan.inputs.iter().position(|vid| *vid == data_id) {
                    // If this input came from the stack, it will have an entry in stack_pattern; use consumed value
                    if let Some(stack_offset) = plan
                        .stack_pattern
                        .iter()
                        .position(|&idx| idx == input_index)
                    {
                        if let Some(val) = consumed.get(stack_offset) {
                            match val {
                                Value::GpuTensor(h) => {
                                    let r = h.shape.get(0).copied().unwrap_or(1).max(1);
                                    let c = h.shape.get(1).copied().unwrap_or(1).max(1);
                                    rows_cols = Some((r, c));
                                }
                                Value::Tensor(t) => {
                                    let r = t.shape.get(0).copied().unwrap_or(1).max(1);
                                    let c = t.shape.get(1).copied().unwrap_or(1).max(1);
                                    rows_cols = Some((r, c));
                                }
                                _ => {}
                            }
                        }
                    }
                    // Otherwise, it was a variable/constant; use request.inputs
                    if rows_cols.is_none() {
                        if let Some(val) = request.inputs.get(input_index) {
                            match val {
                                Value::GpuTensor(h) => {
                                    let r = h.shape.get(0).copied().unwrap_or(1).max(1);
                                    let c = h.shape.get(1).copied().unwrap_or(1).max(1);
                                    rows_cols = Some((r, c));
                                }
                                Value::Tensor(t) => {
                                    let r = t.shape.get(0).copied().unwrap_or(1).max(1);
                                    let c = t.shape.get(1).copied().unwrap_or(1).max(1);
                                    rows_cols = Some((r, c));
                                }
                                _ => {}
                            }
                        }
                    }
                }
                if rows_cols.is_none() {
                    if let Some(info) = graph.value(data_id) {
                        // Try direct variable lookup to get runtime value shape
                        match &info.origin {
                            ValueOrigin::Variable { kind, index } => {
                                let val = match kind {
                                    VarKind::Global => vars.get(*index).cloned(),
                                    VarKind::Local => {
                                        if let Some(frame) = context.call_stack.last() {
                                            let absolute = frame.locals_start + index;
                                            context.locals.get(absolute).cloned()
                                        } else {
                                            vars.get(*index).cloned()
                                        }
                                    }
                                };
                                if let Some(v) = val {
                                    match v {
                                        Value::GpuTensor(h) => {
                                            rows_cols = Some((
                                                h.shape.get(0).copied().unwrap_or(1).max(1),
                                                h.shape.get(1).copied().unwrap_or(1).max(1),
                                            ));
                                        }
                                        Value::Tensor(t) => {
                                            rows_cols = Some((
                                                t.shape.get(0).copied().unwrap_or(1).max(1),
                                                t.shape.get(1).copied().unwrap_or(1).max(1),
                                            ));
                                        }
                                        _ => {}
                                    }
                                }
                            }
                            _ => {}
                        }
                        if rows_cols.is_none() {
                            if let ShapeInfo::Tensor(dims) = &info.shape {
                                if !dims.is_empty() {
                                    let r = dims.get(0).and_then(|d| *d).unwrap_or(1);
                                    let c = dims.get(1).and_then(|d| *d).unwrap_or(1);
                                    rows_cols = Some((r.max(1), c.max(1)));
                                }
                            }
                        }
                    }
                }
            }

            // Fallback: any tensor input
            if rows_cols.is_none() {
                for v in &consumed {
                    match v {
                        Value::GpuTensor(h) => {
                            rows_cols = Some((
                                h.shape.get(0).copied().unwrap_or(1).max(1),
                                h.shape.get(1).copied().unwrap_or(1).max(1),
                            ));
                            break;
                        }
                        Value::Tensor(t) => {
                            rows_cols = Some((
                                t.shape.get(0).copied().unwrap_or(1).max(1),
                                t.shape.get(1).copied().unwrap_or(1).max(1),
                            ));
                            break;
                        }
                        _ => {}
                    }
                }
                if rows_cols.is_none() {
                    for v in &request.inputs {
                        match v {
                            Value::GpuTensor(h) => {
                                rows_cols = Some((
                                    h.shape.get(0).copied().unwrap_or(1).max(1),
                                    h.shape.get(1).copied().unwrap_or(1).max(1),
                                ));
                                break;
                            }
                            Value::Tensor(t) => {
                                rows_cols = Some((
                                    t.shape.get(0).copied().unwrap_or(1).max(1),
                                    t.shape.get(1).copied().unwrap_or(1).max(1),
                                ));
                                break;
                            }
                            _ => {}
                        }
                    }
                }
            }

            let (r, c) = rows_cols.unwrap_or((1, 1));
            if r == 1 && c == 1 {
                log::debug!(
                    "fusion reduction: unresolved shape (defaulted to 1x1); axis={}, constants={:?}",
                    axis, plan.constants
                );
            } else {
                log::debug!(
                    "fusion reduction: resolved shape rows={} cols={} axis={} constants={:?}",
                    r,
                    c,
                    axis,
                    plan.constants
                );
            }
            if axis == 0 {
                (r, c)
            } else {
                (c, r)
            }
        };
        log::debug!(
            "fusion reduction: axis={} reduce_len={} num_slices={} constants={:?}",
            axis,
            reduce_len,
            num_slices,
            plan.constants
        );
        // If shape derivation failed (1x1) but inputs/consumed suggest a larger tensor, skip fusion
        let looks_wrong = reduce_len == 1 && num_slices == 1 && {
            let mut big = false;
            let mut check_val = |v: &Value| match v {
                Value::GpuTensor(h) => {
                    let prod = h.shape.iter().copied().product::<usize>();
                    if prod > 1 {
                        big = true;
                    }
                }
                Value::Tensor(t) => {
                    let prod = t.shape.iter().copied().product::<usize>();
                    if prod > 1 {
                        big = true;
                    }
                }
                _ => {}
            };
            for v in &consumed {
                check_val(v);
            }
            for v in &request.inputs {
                check_val(v);
            }
            big
        };
        if looks_wrong {
            log::debug!(
                "fusion reduction: skipping fusion due to unresolved shape; falling back to provider path"
            );
            for value in consumed.into_iter().rev() {
                stack.push(value);
            }
            return Err("fusion: reduction shape unresolved".to_string());
        }

        let workgroup_size = 256u32;
        match execute_reduction(request, reduce_len, num_slices, workgroup_size) {
            Ok(result) => Ok(result),
            Err(err) => {
                for value in consumed.into_iter().rev() {
                    stack.push(value);
                }
                Err(err.to_string())
            }
        }
    } else {
        // Unknown fusion kind; restore stack and report
        for value in consumed.into_iter().rev() {
            stack.push(value);
        }
        Err("fusion: unsupported fusion kind".to_string())
    }
}

#[cfg(feature = "native-accel")]
fn clear_residency(value: &Value) {
    if let Value::GpuTensor(handle) = value {
        fusion_residency::clear(handle);
    }
}

fn parse_exception(err: &str) -> runmat_builtins::MException {
    // Prefer the last occurrence of ": " to split IDENT: message, preserving nested identifiers
    if let Some(idx) = err.rfind(": ") {
        let (id, msg) = err.split_at(idx);
        let message = msg.trim_start_matches(':').trim().to_string();
        let ident = if id.trim().is_empty() {
            format!("{ERROR_NAMESPACE}:error")
        } else {
            id.trim().to_string()
        };
        return runmat_builtins::MException::new(ident, message);
    }
    // Fallback: if any ':' present, use the last as separator
    if let Some(idx) = err.rfind(':') {
        let (id, msg) = err.split_at(idx);
        let message = msg.trim_start_matches(':').trim().to_string();
        let ident = if id.trim().is_empty() {
            format!("{ERROR_NAMESPACE}:error")
        } else {
            id.trim().to_string()
        };
        runmat_builtins::MException::new(ident, message)
    } else {
        runmat_builtins::MException::new(format!("{ERROR_NAMESPACE}:error"), err.to_string())
    }
}

/// Interpret bytecode with default variable initialization
pub fn interpret(bytecode: &Bytecode) -> Result<Vec<Value>, String> {
    let mut vars = vec![Value::Num(0.0); bytecode.var_count];
    interpret_with_vars(bytecode, &mut vars, Some("<main>"))
}

pub fn interpret_function(bytecode: &Bytecode, vars: Vec<Value>) -> Result<Vec<Value>, String> {
    // Delegate to the counted variant with anonymous name and zero counts
    interpret_function_with_counts(bytecode, vars, "<anonymous>", 0, 0)
}

fn interpret_function_with_counts(
    bytecode: &Bytecode,
    mut vars: Vec<Value>,
    name: &str,
    out_count: usize,
    in_count: usize,
) -> Result<Vec<Value>, String> {
    // Push (nargin, nargout), run, then pop
    let res = CALL_COUNTS.with(|cc| {
        cc.borrow_mut().push((in_count, out_count));
        let r = interpret_with_vars(bytecode, &mut vars, Some(name));
        cc.borrow_mut().pop();
        r
    });
    // Persist any variables declared persistent in this bytecode under the given function name
    let func_name = name.to_string();
    for instr in &bytecode.instructions {
        match instr {
            crate::instr::Instr::DeclarePersistent(indices) => {
                for &i in indices {
                    if i < vars.len() {
                        let key = (func_name.clone(), i);
                        PERSISTENTS.with(|p| {
                            p.borrow_mut().insert(key, vars[i].clone());
                        });
                    }
                }
            }
            crate::instr::Instr::DeclarePersistentNamed(indices, names) => {
                for (pos, &i) in indices.iter().enumerate() {
                    if i < vars.len() {
                        let key = (func_name.clone(), i);
                        let name_key = (
                            func_name.clone(),
                            names
                                .get(pos)
                                .cloned()
                                .unwrap_or_else(|| format!("var_{i}")),
                        );
                        let val = vars[i].clone();
                        PERSISTENTS.with(|p| {
                            p.borrow_mut().insert(key, val.clone());
                        });
                        PERSISTENTS_BY_NAME.with(|p| {
                            p.borrow_mut().insert(name_key, val);
                        });
                    }
                }
            }
            _ => {}
        }
    }
    res
}<|MERGE_RESOLUTION|>--- conflicted
+++ resolved
@@ -455,8 +455,173 @@
                 stack.push(a);
                 stack.push(b);
             }
-            Instr::CallFeval(_argc) => {
-                vm_bail!("feval not supported in this execution mode".to_string());
+            Instr::CallFeval(argc) => {
+                // Pop explicit args
+                let mut args = Vec::with_capacity(argc);
+                for _ in 0..argc {
+                    args.push(
+                        stack
+                            .pop()
+                            .ok_or(mex("StackUnderflow", "stack underflow"))?,
+                    );
+                }
+                args.reverse();
+                // Pop function value
+                let func_val = stack
+                    .pop()
+                    .ok_or(mex("StackUnderflow", "stack underflow"))?;
+                match func_val {
+                    Value::Closure(c) => {
+                        // User-defined function via closure: prepend captures then dispatch like CallFunction
+                        let name = c.function_name;
+                        let mut call_args = c.captures.clone();
+                        call_args.extend(args);
+                        // Try runtime builtin target for closures (e.g., call_method)
+                        if let Ok(result) = runmat_runtime::call_builtin(&name, &call_args) {
+                            stack.push(result);
+                            pc += 1;
+                            continue;
+                        }
+                        let func: UserFunction = match context.functions.get(&name)
+                            .or_else(|| bytecode.functions.get(&name))
+                        {
+                            Some(f) => f.clone(),
+                            None => vm_bail!(mex(
+                                "UndefinedFunction",
+                                &format!("Undefined function: {name}")
+                            )),
+                        };
+                        let arg_count = call_args.len();
+                        if !func.has_varargin {
+                            if arg_count < func.params.len() {
+                                vm_bail!(mex(
+                                    "NotEnoughInputs",
+                                    &format!(
+                                        "Function '{name}' expects {} inputs, got {arg_count}",
+                                        func.params.len()
+                                    )
+                                ));
+                            }
+                            if arg_count > func.params.len() {
+                                vm_bail!(mex(
+                                    "TooManyInputs",
+                                    &format!(
+                                        "Function '{name}' expects {} inputs, got {arg_count}",
+                                        func.params.len()
+                                    )
+                                ));
+                            }
+                        }
+                        let var_map = runmat_hir::remapping::create_complete_function_var_map(
+                            &func.params,
+                            &func.outputs,
+                            &func.body,
+                        );
+                        let local_var_count = var_map.len();
+                        let remapped_body =
+                            runmat_hir::remapping::remap_function_body(&func.body, &var_map);
+                        let func_vars_count = local_var_count.max(func.params.len());
+                        let mut func_vars = vec![Value::Num(0.0); func_vars_count];
+                        if func.has_varargin {
+                            let fixed = func.params.len().saturating_sub(1);
+                            for i in 0..fixed {
+                                if i < call_args.len() && i < func_vars.len() {
+                                    func_vars[i] = call_args[i].clone();
+                                }
+                            }
+                            let mut rest: Vec<Value> = if call_args.len() > fixed {
+                                call_args[fixed..].to_vec()
+                            } else {
+                                Vec::new()
+                            };
+                            let cell = runmat_builtins::CellArray::new(
+                                std::mem::take(&mut rest),
+                                1,
+                                if call_args.len() > fixed {
+                                    call_args.len() - fixed
+                                } else {
+                                    0
+                                },
+                            )
+                            .map_err(|e| format!("varargin: {e}"))?;
+                            if fixed < func_vars.len() {
+                                func_vars[fixed] = Value::Cell(cell);
+                            }
+                        } else {
+                            for (i, _param_id) in func.params.iter().enumerate() {
+                                if i < call_args.len() && i < func_vars.len() {
+                                    func_vars[i] = call_args[i].clone();
+                                }
+                            }
+                        }
+                        // Copy referenced globals into local frame
+                        for (original_var_id, local_var_id) in &var_map {
+                            let local_index = local_var_id.0;
+                            let global_index = original_var_id.0;
+                            if local_index < func_vars.len() && global_index < vars.len() {
+                                let is_parameter = func
+                                    .params
+                                    .iter()
+                                    .any(|param_id| param_id == original_var_id);
+                                if !is_parameter {
+                                    func_vars[local_index] = vars[global_index].clone();
+                                }
+                            }
+                        }
+                        // Initialize varargout if needed
+                        if func.has_varargout {
+                            if let Some(varargout_oid) = func.outputs.last() {
+                                if let Some(local_id) = var_map.get(varargout_oid) {
+                                    if local_id.0 < func_vars.len() {
+                                        let empty = runmat_builtins::CellArray::new(vec![], 1, 0)
+                                            .map_err(|e| format!("varargout init: {e}"))?;
+                                        func_vars[local_id.0] = Value::Cell(empty);
+                                    }
+                                }
+                            }
+                        }
+                        let mut func_var_types = func.var_types.clone();
+                        if func_var_types.len() < local_var_count {
+                            func_var_types.resize(local_var_count, Type::Unknown);
+                        }
+                        let func_program = runmat_hir::HirProgram {
+                            body: remapped_body,
+                            var_types: func_var_types,
+                        };
+                        let func_bytecode =
+                            crate::compile_with_functions(&func_program, &bytecode.functions)?;
+                        // Merge nested functions into current execution context for future closure calls
+                        for (k, v) in func_bytecode.functions.iter() {
+                            context.functions.insert(k.clone(), v.clone());
+                        }
+                        let func_result_vars =
+                            match interpret_function(&func_bytecode, func_vars) {
+                                Ok(v) => v,
+                                Err(e) => vm_bail!(e),
+                            };
+                        if let Some(output_var_id) = func.outputs.first() {
+                            let local_output_index =
+                                var_map.get(output_var_id).map(|id| id.0).unwrap_or(0);
+                            if local_output_index < func_result_vars.len() {
+                                stack.push(func_result_vars[local_output_index].clone());
+                            } else {
+                                stack.push(Value::Num(0.0));
+                            }
+                        } else {
+                            stack.push(Value::Num(0.0));
+                        }
+                    }
+                    other => {
+                        // Forward to runtime feval for string/char handles and builtins
+                        let mut argv = Vec::with_capacity(1 + args.len());
+                        argv.push(other);
+                        argv.extend(args);
+                        match runmat_runtime::call_builtin("feval", &argv) {
+                            Ok(result) => stack.push(result),
+                            Err(err) => vm_bail!(err),
+                        }
+                    }
+                }
             }
             Instr::CallFevalExpandMulti(_specs) => {
                 vm_bail!("feval expand not supported in this execution mode".to_string());
@@ -2316,6 +2481,10 @@
                 };
                 let func_bytecode =
                     crate::compile_with_functions(&func_program, &bytecode.functions)?;
+                // Make nested closures visible to outer frames
+                for (k, v) in func_bytecode.functions.iter() {
+                    context.functions.insert(k.clone(), v.clone());
+                }
                 let func_result_vars = match interpret_function(&func_bytecode, func_vars) {
                     Ok(v) => v,
                     Err(e) => vm_bail!(e),
@@ -2332,6 +2501,28 @@
                 }
             }
             Instr::CallFunction(name, arg_count) => {
+                // First, try runtime builtin fallback (some helpers like call_method)
+                {
+                    let mut args = Vec::new();
+                    for _ in 0..arg_count {
+                        args.push(
+                            stack
+                                .pop()
+                                .ok_or(mex("StackUnderflow", "stack underflow"))?,
+                        );
+                    }
+                    args.reverse();
+                    let prepared_primary = accel_prepare_args(&name, &args)?;
+                    if let Ok(result) = runmat_runtime::call_builtin(&name, &prepared_primary) {
+                        stack.push(result);
+                        pc += 1;
+                        continue;
+                    }
+                    // Put args back if not a builtin: we'll handle as user function below
+                    for v in prepared_primary.into_iter().rev() {
+                        stack.push(v);
+                    }
+                }
                 let func: UserFunction = match bytecode.functions.get(&name) {
                     Some(f) => f.clone(),
                     None => vm_bail!(mex(
@@ -2848,7 +3039,6 @@
                     );
                 }
                 args.reverse();
-<<<<<<< HEAD
                 if name == "gather" {
                     let eval = match runmat_runtime::builtins::acceleration::gpu::gather::evaluate(
                         &args,
@@ -3100,7 +3290,7 @@
                         }
                     }
                     continue;
-=======
+                }
                 if name == "chol" {
                     if args.is_empty() {
                         vm_bail!(mex("NotEnoughInputs", "chol requires an input matrix"));
@@ -3306,7 +3496,6 @@
                             "eig currently supports at most three outputs"
                         )),
                     }
->>>>>>> 31ab3ed4
                 }
                 // Special-case for 'find' to support [i,j,v] = find(A)
                 if name == "find" && !args.is_empty() {
@@ -3355,29 +3544,42 @@
                     }
                     continue;
                 }
-<<<<<<< HEAD
                 if name == "regexp" && args.len() >= 2 {
                     let eval = match runmat_runtime::builtins::strings::regex::regexp::evaluate(
                         args[0].clone(),
                         args[1].clone(),
                         &args[2..],
-=======
-                if name == "deconv" {
-                    if args.len() < 2 {
-                        vm_bail!(mex("MATLAB:minrhs", "Not enough input arguments."));
-                    }
-                    let eval = match runmat_runtime::builtins::math::signal::deconv::evaluate(
-                        args[0].clone(),
-                        args[1].clone(),
->>>>>>> 31ab3ed4
                     ) {
                         Ok(eval) => eval,
                         Err(err) => vm_bail!(err),
                     };
-<<<<<<< HEAD
                     let mut values = match eval.outputs_for_multi() {
                         Ok(values) => values,
-=======
+                        Err(err) => vm_bail!(err),
+                    };
+                    if out_count == 0 {
+                        continue;
+                    }
+                    for _ in 0..out_count {
+                        if !values.is_empty() {
+                            stack.push(values.remove(0));
+                        } else {
+                            stack.push(Value::Num(0.0));
+                        }
+                    }
+                    continue;
+                }
+                if name == "deconv" {
+                    if args.len() < 2 {
+                        vm_bail!(mex("MATLAB:minrhs", "Not enough input arguments."));
+                    }
+                    let eval = match runmat_runtime::builtins::math::signal::deconv::evaluate(
+                        args[0].clone(),
+                        args[1].clone(),
+                    ) {
+                        Ok(eval) => eval,
+                        Err(err) => vm_bail!(err),
+                    };
                     if out_count == 0 {
                         continue;
                     }
@@ -3403,19 +3605,11 @@
                         &args[3..],
                     ) {
                         Ok(eval) => eval,
->>>>>>> 31ab3ed4
                         Err(err) => vm_bail!(err),
                     };
                     if out_count == 0 {
                         continue;
                     }
-<<<<<<< HEAD
-                    for _ in 0..out_count {
-                        if !values.is_empty() {
-                            stack.push(values.remove(0));
-                        } else {
-                            stack.push(Value::Num(0.0));
-=======
                     if out_count == 1 {
                         stack.push(eval.into_value());
                     } else {
@@ -3426,7 +3620,6 @@
                             for _ in 2..out_count {
                                 stack.push(Value::Num(0.0));
                             }
->>>>>>> 31ab3ed4
                         }
                     }
                     continue;
