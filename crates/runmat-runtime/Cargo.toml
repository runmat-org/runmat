--- conflicted
+++ resolved
@@ -20,19 +20,15 @@
 runmat-gc-api = { workspace = true }
 glam = "0.24"
 tokio = { workspace = true }
-<<<<<<< HEAD
 once_cell = "1.19"
 encoding_rs = "0.8.35"
 chrono = { workspace = true }
 libc = "0.2"
 reqwest = { version = "0.12", default-features = false, features = ["blocking", "charset", "gzip", "json", "rustls-tls"] }
 log = { workspace = true }
-=======
-log = "0.4"
 num-complex = "0.4"
 nalgebra = "0.32"
 rustfft = "6.2"
->>>>>>> 31ab3ed4
 
 # BLAS/LAPACK bindings for high-performance linear algebra (optional)
 blas = { version = "0.22", optional = true }
