//! MATLAB-compatible `tril` builtin with GPU-aware semantics for RunMat.
//!
//! This module implements the `tril` function, mirroring MathWorks MATLAB
//! behaviour across real, logical, and complex tensors, including paged
//! matrices. It honours diagonal offsets, keeps higher-dimensional slices
//! independent, and preserves gpuArray residency whenever an acceleration
//! provider is registered.

use crate::builtins::common::random_args::complex_tensor_into_value;
use crate::builtins::common::spec::{
    BroadcastSemantics, BuiltinFusionSpec, BuiltinGpuSpec, ConstantStrategy, GpuOpKind,
    ProviderHook, ReductionNaN, ResidencyPolicy, ScalarType, ShapeRequirements,
};
use crate::builtins::common::{gpu_helpers, tensor};
#[cfg(feature = "doc_export")]
use crate::register_builtin_doc_text;
use crate::{register_builtin_fusion_spec, register_builtin_gpu_spec};
use runmat_accelerate_api::{GpuTensorHandle, HostTensorView};
use runmat_builtins::{ComplexTensor, LogicalArray, Tensor, Value};
use runmat_macros::runtime_builtin;

#[cfg(feature = "doc_export")]
pub const DOC_MD: &str = r#"---
title: "tril"
category: "array/shape"
keywords: ["tril", "lower triangular", "matrix", "diagonal", "gpu"]
summary: "Extract the lower triangular portion of a matrix (optionally including super-diagonals)."
references: []
gpu_support:
  elementwise: false
  reduction: false
  precisions: ["f32", "f64"]
  broadcasting: "none"
  notes: "Uses provider tril kernels when available; otherwise gathers once, computes on the host, and re-uploads to keep results gpu-resident."
fusion:
  elementwise: false
  reduction: false
  max_inputs: 1
  constants: "inline"
requires_feature: null
tested:
  unit: "builtins::array::shape::tril::tests"
  integration: "builtins::array::shape::tril::tests::tril_gpu_roundtrip"
---

# What does the `tril` function do in MATLAB / RunMat?
`tril(A)` keeps the elements on and below a selected diagonal of `A` and sets
everything above that diagonal to zero. The optional second argument `k`
controls which diagonal is retained:

- `k = 0` (default) keeps the main diagonal.
- `k > 0` includes super-diagonals above the main diagonal.
- `k < 0` drops the main diagonal and starts below it.

The operation applies independently to every matrix "page" of N-D tensors.

## How does the `tril` function behave in MATLAB / RunMat?
- Works on numeric, logical, and complex arrays.
- Operates on the first two dimensions; trailing dimensions are handled as
  independent pages.
- Accepts scalar, vector, matrix, or paged inputs of any size, including empty
  dimensions.
- Logical inputs remain logical, and complex values keep their real/imaginary
  components.
- Scalars are treated as `1×1` matrices and honour negative offsets (`k < 0`
  yields zero).
- gpuArray inputs stay on the device when the provider exposes a native `tril`
  hook; otherwise RunMat performs a gather → compute → upload cycle.

## `tril` Function GPU Execution Behaviour
- If the active acceleration provider implements the custom `tril` hook the
  entire operation runs on the GPU.
- When the hook is missing, RunMat gathers the data once, computes the result on
  the host, uploads the lower triangular tensor back to the device, and returns
  a gpuArray handle so residency is preserved for downstream kernels.
- Falling back to the host never changes numerical results; it only affects
  where the computation is carried out.

## Examples of using the `tril` function in MATLAB / RunMat

### Extracting the lower triangular part of a matrix
```matlab
A = [1 2 3; 4 5 6; 7 8 9];
L = tril(A);
```
Expected output:
```matlab
L =
     1     0     0
     4     5     0
     7     8     9
```

### Keeping one super-diagonal above the main diagonal
```matlab
A = magic(4);
L = tril(A, 1);
```
Expected output:
```matlab
L =
    16     2     0     0
     5    11    10     0
     9     7     6    12
     4    14    15     1
```

### Dropping the main diagonal with a negative offset
```matlab
A = [1 2 3; 4 5 6; 7 8 9];
strict = tril(A, -1);
```
Expected output:
```matlab
strict =
     0     0     0
     4     0     0
     7     8     0
```

### Applying `tril` to every page of a 3-D array
```matlab
T = reshape(1:18, [3 3 2]);
L = tril(T);
```
Expected output:
```matlab
L(:, :, 1) =
     1     0     0
     4     5     0
     7     8     9

L(:, :, 2) =
    10     0     0
    13    14     0
    16    17    18
```

### Preserving gpuArray residency with `tril`
```matlab
G = gpuArray(rand(5));
L = tril(G, -2);
isa(L, 'gpuArray')
```
Expected output:
```matlab
ans =
  logical
   1
```

## GPU residency in RunMat (Do I need `gpuArray`?)
No additional steps are required. RunMat keeps gpuArray inputs on the device,
and the auto-offload planner will promote large CPU tensors to GPU residency
when it detects a benefit. Explicit `gpuArray` / `gather` calls remain available
for MATLAB compatibility or to force a particular residency in workflows that
interact with other libraries.

## FAQ
### What happens when `k` is larger than the matrix size?
The entire matrix is preserved; `tril` never removes elements below the chosen
diagonal.

### Does `tril` work with logical arrays?
Yes. Elements above the retained diagonal become `false`, while the rest keep
their logical values.

### How are complex numbers handled?
Each element keeps its real and imaginary parts intact. Only the elements above
the chosen diagonal are zeroed out (`0 + 0i`).

### What about empty matrices or zero-sized dimensions?
`tril` returns an array of the same shape, leaving all entries at zero. Trailing
dimensions with size zero are treated as empty batches.

### Does `tril` change the class of character arrays?
Character arrays are converted to their numeric codes (double precision) before
the triangular mask is applied, matching MATLAB's behaviour.

## See Also
- [`triu`](../triu) *(upper triangular complement)*
- [`diag`](../../creation/diag)
- [`kron`](../kron)
- [`reshape`](../reshape)
- [`gpuArray`](../../acceleration/gpu/gpuArray)
- [`gather`](../../acceleration/gpu/gather)

## Source & Feedback
- Implementation: [`crates/runmat-runtime/src/builtins/array/shape/tril.rs`](https://github.com/runmat-org/runmat/blob/main/crates/runmat-runtime/src/builtins/array/shape/tril.rs)
- Issues & feedback: [github.com/runmat-org/runmat/issues/new/choose](https://github.com/runmat-org/runmat/issues/new/choose)
"#;

pub const GPU_SPEC: BuiltinGpuSpec = BuiltinGpuSpec {
    name: "tril",
    op_kind: GpuOpKind::Custom("tril"),
    supported_precisions: &[ScalarType::F32, ScalarType::F64],
    broadcast: BroadcastSemantics::None,
    provider_hooks: &[ProviderHook::Custom("tril")],
    constant_strategy: ConstantStrategy::InlineLiteral,
    residency: ResidencyPolicy::NewHandle,
    nan_mode: ReductionNaN::Include,
    two_pass_threshold: None,
    workgroup_size: None,
    accepts_nan_mode: false,
    notes: "Providers may implement tril directly; the runtime falls back to gather→compute→upload when unavailable.",
};

register_builtin_gpu_spec!(GPU_SPEC);

pub const FUSION_SPEC: BuiltinFusionSpec = BuiltinFusionSpec {
    name: "tril",
    shape: ShapeRequirements::Any,
    constant_strategy: ConstantStrategy::InlineLiteral,
    elementwise: None,
    reduction: None,
    emits_nan: false,
    notes:
        "Triangular masking is not currently fused; fusion planner treats tril nodes as boundaries.",
};

register_builtin_fusion_spec!(FUSION_SPEC);

#[cfg(feature = "doc_export")]
register_builtin_doc_text!("tril", DOC_MD);

#[runtime_builtin(
    name = "tril",
    category = "array/shape",
    summary = "Lower triangular portion of a matrix or paged tensor.",
    keywords = "tril,lower triangular,matrix,diagonal,gpu",
    accel = "custom"
)]
fn tril_builtin(value: Value, rest: Vec<Value>) -> Result<Value, String> {
    if rest.len() > 1 {
        return Err("tril: too many input arguments".to_string());
    }
    let offset = parse_diagonal_offset(&rest)?;
    match value {
        Value::Tensor(tensor) => tril_tensor(tensor, offset).map(tensor::tensor_into_value),
        Value::LogicalArray(array) => tril_logical_array(array, offset).map(Value::LogicalArray),
        Value::ComplexTensor(tensor) => {
            tril_complex_tensor(tensor, offset).map(Value::ComplexTensor)
        }
        Value::Complex(re, im) => {
            let tensor =
                ComplexTensor::new(vec![(re, im)], vec![1, 1]).map_err(|e| format!("tril: {e}"))?;
            tril_complex_tensor(tensor, offset).map(complex_tensor_into_value)
        }
        Value::Num(n) => tril_tensor(
            tensor::value_into_tensor_for("tril", Value::Num(n))?,
            offset,
        )
        .map(tensor::tensor_into_value),
        Value::Int(i) => tril_tensor(
            tensor::value_into_tensor_for("tril", Value::Int(i.clone()))?,
            offset,
        )
        .map(tensor::tensor_into_value),
        Value::Bool(flag) => tril_tensor(
            tensor::value_into_tensor_for("tril", Value::Bool(flag))?,
            offset,
        )
        .map(tensor::tensor_into_value),
        Value::CharArray(chars) => {
            let data: Vec<f64> = chars.data.iter().map(|&ch| ch as u32 as f64).collect();
            let tensor = Tensor::new(data, vec![chars.rows, chars.cols])
                .map_err(|e| format!("tril: {e}"))?;
            tril_tensor(tensor, offset).map(tensor::tensor_into_value)
        }
        Value::GpuTensor(handle) => tril_gpu(handle, offset),
        Value::String(_) | Value::StringArray(_) => {
            Err("tril: string arrays are not supported".to_string())
        }
        Value::Cell(_) => Err("tril: cell arrays are not supported".to_string()),
        Value::Object(_)
        | Value::HandleObject(_)
        | Value::Listener(_)
        | Value::Struct(_)
        | Value::FunctionHandle(_)
        | Value::Closure(_)
        | Value::ClassRef(_)
        | Value::MException(_) => Err("tril: unsupported input type".to_string()),
    }
}

fn parse_diagonal_offset(args: &[Value]) -> Result<isize, String> {
    if args.is_empty() {
        return Ok(0);
    }
    let gathered =
        crate::dispatcher::gather_if_needed(&args[0]).map_err(|e| format!("tril: {e}"))?;
    scalar_to_isize(&gathered, "tril")
}

fn scalar_to_isize(value: &Value, name: &str) -> Result<isize, String> {
    match value {
        Value::Int(i) => Ok(i.to_i64() as isize),
        Value::Num(n) => {
            if !n.is_finite() {
                return Err(format!("{name}: diagonal offset must be finite"));
            }
            let rounded = n.round();
            if (rounded - n).abs() > f64::EPSILON {
                return Err(format!("{name}: diagonal offset must be an integer"));
            }
            Ok(rounded as isize)
        }
        Value::Tensor(t) if tensor::is_scalar_tensor(t) => {
            let val = t.data[0];
            scalar_to_isize(&Value::Num(val), name)
        }
        Value::Bool(flag) => Ok(if *flag { 1 } else { 0 }),
        other => Err(format!(
            "{name}: diagonal offset must be a scalar numeric value, got {other:?}"
        )),
    }
}

fn tril_tensor(mut tensor: Tensor, offset: isize) -> Result<Tensor, String> {
    apply_tril_inplace(&mut tensor.data, &tensor.shape, offset, 0.0)?;
    Ok(tensor)
}

fn tril_logical_array(mut array: LogicalArray, offset: isize) -> Result<LogicalArray, String> {
    apply_tril_inplace(&mut array.data, &array.shape, offset, 0u8)?;
    Ok(array)
}

fn tril_complex_tensor(mut tensor: ComplexTensor, offset: isize) -> Result<ComplexTensor, String> {
    apply_tril_inplace(&mut tensor.data, &tensor.shape, offset, (0.0, 0.0))?;
    Ok(tensor)
}

fn tril_gpu(handle: GpuTensorHandle, offset: isize) -> Result<Value, String> {
    if let Some(provider) = runmat_accelerate_api::provider() {
        match provider.tril(&handle, offset) {
            Ok(out) => return Ok(Value::GpuTensor(out)),
            Err(_) => {
                // Fall through to gather path.
            }
        }
        let tensor = gpu_helpers::gather_tensor(&handle)?;
        let result = tril_tensor(tensor, offset)?;
        let view = HostTensorView {
            data: &result.data,
            shape: &result.shape,
        };
        let uploaded = provider
            .upload(&view)
            .map_err(|e| format!("tril: failed to upload fallback result: {e}"))?;
        Ok(Value::GpuTensor(uploaded))
    } else {
        let tensor = gpu_helpers::gather_tensor(&handle)?;
        tril_tensor(tensor, offset).map(tensor::tensor_into_value)
    }
}

fn apply_tril_inplace<T>(
    data: &mut [T],
    shape: &[usize],
    offset: isize,
    zero: T,
) -> Result<(), String>
where
    T: Clone,
{
    if data.is_empty() {
        return Ok(());
    }
    let rows = shape.first().copied().unwrap_or(1);
    let cols = shape.get(1).copied().unwrap_or(1);
    let plane = rows.saturating_mul(cols);
    let pages = if shape.len() <= 2 {
        1
    } else {
        shape[2..].iter().product::<usize>()
    };
    if plane == 0 || pages == 0 {
        return Ok(());
    }
    let expected = plane
        .checked_mul(pages)
        .ok_or_else(|| "tril: dimension product overflow".to_string())?;
    if expected != data.len() {
        return Err("tril: tensor data length mismatch".to_string());
    }
    for page in 0..pages {
        let base = page * plane;
        for col in 0..cols {
            let col_base = base + col * rows;
            for row in 0..rows {
                let row_idx = row as i128;
                let col_idx = col as i128;
                let offset_idx = offset as i128;
                if row_idx < col_idx - offset_idx {
                    data[col_base + row] = zero.clone();
                }
            }
        }
    }
    Ok(())
}

#[cfg(test)]
mod tests {
    use super::*;
    use crate::builtins::common::test_support;
    use runmat_builtins::{IntValue, LogicalArray};

    #[test]
    fn tril_main_diagonal() {
        let tensor = Tensor::new(vec![1.0, 4.0, 2.0, 5.0, 3.0, 6.0], vec![2, 3]).unwrap();
        let value = tril_builtin(Value::Tensor(tensor), Vec::new()).expect("tril");
        match value {
            Value::Tensor(result) => {
                assert_eq!(result.shape, vec![2, 3]);
                assert_eq!(result.data, vec![1.0, 4.0, 0.0, 5.0, 0.0, 0.0]);
            }
            other => panic!("expected tensor result, got {other:?}"),
        }
    }

    #[test]
    fn tril_with_positive_offset_keeps_super_diagonal() {
        let tensor = Tensor::new(vec![1.0, 4.0, 2.0, 5.0, 3.0, 6.0], vec![2, 3]).unwrap();
        let offset = Value::Int(IntValue::I32(1));
        let value =
            tril_builtin(Value::Tensor(tensor), vec![offset]).expect("tril with positive offset");
        match value {
            Value::Tensor(result) => {
                assert_eq!(result.data, vec![1.0, 4.0, 2.0, 5.0, 0.0, 6.0]);
            }
            other => panic!("expected tensor result, got {other:?}"),
        }
    }

    #[test]
    fn tril_negative_offset_drops_main_diagonal() {
        let tensor = Tensor::new(vec![1.0, 4.0, 2.0, 5.0, 3.0, 6.0], vec![2, 3]).unwrap();
        let offset = Value::Int(IntValue::I32(-1));
        let value =
            tril_builtin(Value::Tensor(tensor), vec![offset]).expect("tril with negative offset");
        match value {
            Value::Tensor(result) => {
                assert_eq!(result.data, vec![0.0, 4.0, 0.0, 0.0, 0.0, 0.0]);
            }
            other => panic!("expected tensor result, got {other:?}"),
        }
    }

    #[test]
    fn tril_logical_array_preserves_type() {
        let logical =
            LogicalArray::new(vec![1, 0, 1, 1, 1, 1], vec![2, 3]).expect("logical creation");
        let value =
            tril_builtin(Value::LogicalArray(logical), Vec::new()).expect("tril logical array");
        match value {
            Value::LogicalArray(array) => {
                assert_eq!(array.shape, vec![2, 3]);
                assert_eq!(array.data, vec![1, 0, 0, 1, 0, 0]);
            }
            other => panic!("expected logical array, got {other:?}"),
        }
    }

    #[test]
    fn tril_complex_tensor_masks_values() {
        let data = vec![(1.0, 2.0), (3.0, 4.0), (5.0, 6.0), (7.0, 8.0)];
        let tensor = ComplexTensor::new(data, vec![2, 2]).unwrap();
        let value = tril_builtin(Value::ComplexTensor(tensor), Vec::new()).expect("tril complex");
        match value {
            Value::ComplexTensor(result) => {
                assert_eq!(result.shape, vec![2, 2]);
                assert_eq!(result.data[0], (1.0, 2.0));
                assert_eq!(result.data[1], (3.0, 4.0));
                assert_eq!(result.data[2], (0.0, 0.0));
                assert_eq!(result.data[3], (7.0, 8.0));
            }
            other => panic!("expected complex tensor, got {other:?}"),
        }
    }

    #[test]
    fn tril_scalar_with_negative_offset_returns_zero() {
        let value =
            tril_builtin(Value::Num(5.0), vec![Value::Int(IntValue::I32(-1))]).expect("tril");
        match value {
            Value::Num(result) => assert_eq!(result, 0.0),
            other => panic!("expected scalar result, got {other:?}"),
        }
    }

    #[test]
    fn tril_gpu_roundtrip() {
        test_support::with_test_provider(|provider| {
            let tensor = Tensor::new(vec![1.0, 2.0, 3.0, 4.0], vec![2, 2]).unwrap();
            let view = HostTensorView {
                data: &tensor.data,
                shape: &tensor.shape,
            };
            let handle = provider.upload(&view).expect("upload");
            let value = tril_builtin(Value::GpuTensor(handle), Vec::new()).expect("tril gpu");
            let gathered = test_support::gather(value).expect("gather");
            assert_eq!(gathered.shape, vec![2, 2]);
            assert_eq!(gathered.data, vec![1.0, 2.0, 0.0, 4.0]);
        });
    }

    #[test]
    #[cfg(feature = "doc_export")]
    fn tril_doc_examples_present() {
        let blocks = test_support::doc_examples(DOC_MD);
        assert!(!blocks.is_empty());
    }

    #[test]
    #[cfg(feature = "wgpu")]
    fn tril_wgpu_matches_cpu() {
        let _ = runmat_accelerate::backend::wgpu::provider::register_wgpu_provider(
            runmat_accelerate::backend::wgpu::provider::WgpuProviderOptions::default(),
        );
        let tensor =
            Tensor::new((1..=16).map(|v| v as f64).collect::<Vec<_>>(), vec![4, 4]).unwrap();
        let cpu = tril_tensor(tensor.clone(), -1).expect("cpu tril");
        let view = HostTensorView {
            data: &tensor.data,
            shape: &tensor.shape,
        };
        let handle = runmat_accelerate_api::provider()
            .unwrap()
            .upload(&view)
            .expect("upload");
        let gpu = tril_gpu(handle, -1).expect("gpu tril");
        let gathered = test_support::gather(gpu).expect("gather");
<<<<<<< HEAD
        assert_eq!(cpu.data, gathered.data);
=======
        assert_eq!(gathered.shape, cpu.shape);
        assert_eq!(gathered.data, cpu.data);
>>>>>>> 31ab3ed4
    }
}<|MERGE_RESOLUTION|>--- conflicted
+++ resolved
@@ -532,11 +532,7 @@
             .expect("upload");
         let gpu = tril_gpu(handle, -1).expect("gpu tril");
         let gathered = test_support::gather(gpu).expect("gather");
-<<<<<<< HEAD
-        assert_eq!(cpu.data, gathered.data);
-=======
         assert_eq!(gathered.shape, cpu.shape);
         assert_eq!(gathered.data, cpu.data);
->>>>>>> 31ab3ed4
     }
 }