--- conflicted
+++ resolved
@@ -1,9 +1,5 @@
 # 🚀 RunMat: The fastest runtime for your math
-<<<<<<< HEAD
 ### RunMat automatically **fuses operations and intelligently routes between CPU/GPU.MATLAB syntax.** No kernel code, no rewrites.
-=======
-### RunMat automatically fuses operations and intelligently routes between CPU and GPU — using MATLAB-style syntax. No kernel code. No device flags. No rewrites.
->>>>>>> abe33cba
 
 [![Build Status](https://img.shields.io/github/actions/workflow/status/runmat-org/runmat/ci.yml?branch=main)](https://github.com/runmat-org/runmat/actions)
 [![License](https://img.shields.io/badge/license-MIT%20with%20Attribution-blue.svg)](LICENSE.md)
@@ -20,7 +16,6 @@
 
 It runs on whatever GPU you have — NVIDIA, AMD, Apple Silicon, Intel — through native APIs (Metal / DirectX 12 / Vulkan). No device management. No vendor lock-in. No rewrites.
 
-<<<<<<< HEAD
 Core ideas:
 
 - **MATLAB syntax, not a new language**  
@@ -71,7 +66,9 @@
 These are large workloads where **Fusion chooses GPU**.  
 Hardware: **Apple M2 Max**, **Metal**, each point is the mean of 3 runs.
 
-### CPU Performance (JIT vs Octave)
+- **MATLAB syntax, not a new language**  
+- **Fast on CPU and GPU**, with one runtime  
+- **No device flags** — Fusion chooses CPU vs GPU for you, based on data size and cost  
 
 
 
@@ -92,59 +89,6 @@
 | 1 000 000| 239.6 | 949.5  | 16,560.0 | 69.11× | 3.97× |
 | 2 000 000| 343.2 | 1,141.1| 33,039.1 | 96.28× | 3.32× |
 | 5 000 000| 651.9 | 1,837.4| 82,013.2 | 125.81×| 2.82× |
-
-On smaller arrays, Fusion keeps work on CPU so you still get low overhead and a fast JIT.
-=======
-**RunMat Accelerate** is the part of RunMat that does this planning: it uses a fusion engine to map your MATLAB-style code across CPU JIT, BLAS, and fused GPU kernels.
-
-Core ideas:
-
-- **MATLAB syntax, not a new language**  
-- **Fast on CPU and GPU**, with one runtime  
-- **No device flags** — Fusion chooses CPU vs GPU for you, based on data size and cost  
-
-### 🔭 High-level stack
-
-| Layer              | What it does                             | Includes                                               |
-|--------------------|-------------------------------------------|--------------------------------------------------------|
-| 🧮 Math language   | Lets you write MATLAB-style `.m` files   | MATLAB-style syntax, arrays, indexing, control flow    |
-| 🧰 Builtin library | Gives you ready-made tools                | **200+ MATLAB-style builtin functions** (math, stats, signal processing, array ops) |
-| ⚙️ CPU runtime     | Runs and JIT-compiles your code          | Ignition interpreter, Turbine JIT, GC, snapshots       |
-| 🔥 RunMat Accelerate (Fusion)   | Fuses ops and picks CPU vs GPU           | Op graph, fusion, cost model, residency manager        |
-| 🚀 GPU backend     | Runs big workloads on your GPU           | `wgpu` backend: Metal, DirectX 12, Vulkan              |
-| 🎨 Plotting        | Draws basic plots                        | 2D plots today, 3D plotting planned                    |
-
-
-## 📊 Performance highlights
-
-These are large workloads where **Fusion chooses GPU**.  
-Hardware: **Apple M2 Max**, **Metal**, each point is the mean of 3 runs.
-
-
->>>>>>> abe33cba
-
-### 4K Image Pipeline Perf Sweep (B = image batch size)
-| B | RunMat (ms) | PyTorch (ms) | NumPy (ms) | NumPy ÷ RunMat | PyTorch ÷ RunMat |
-|---|-------------|--------------|------------|----------------|------------------|
-| 4  | 204.2 | 915.0  | 522.4  | 2.56× | 4.48× |
-| 8  | 265.1 | 869.1  | 939.1  | 3.54× | 3.28× |
-| 16 | 299.2 | 990.5  | 1,821.3| 6.09× | 3.31× |
-| 32 | 493.2 | 1,065.1| 3,736.3| 7.58× | 2.16× |
-| 64 | 871.1 | 1,278.8| 7,255.1| 8.33× | 1.47× |
-
-<<<<<<< HEAD
-
----
-=======
-### Monte Carlo Perf Sweep
-| M | RunMat (ms) | PyTorch (ms) | NumPy (ms) | NumPy ÷ RunMat | PyTorch ÷ RunMat |
-|---|-------------|--------------|------------|----------------|------------------|
-| 250 000  | 167.7 | 849.1  | 4,150.5  | 24.75× | 5.06× |
-| 500 000  | 165.8 | 881.5  | 8,306.6  | 50.11× | 5.32× |
-| 1 000 000| 239.6 | 949.5  | 16,560.0 | 69.11× | 3.97× |
-| 2 000 000| 343.2 | 1,141.1| 33,039.1 | 96.28× | 3.32× |
-| 5 000 000| 651.9 | 1,837.4| 82,013.2 | 125.81×| 2.82× |
->>>>>>> abe33cba
 
 On smaller arrays, Fusion keeps work on CPU so you still get low overhead and a fast JIT.
 
