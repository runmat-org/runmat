import type { Metadata } from 'next';
import { notFound } from 'next/navigation';
import { loadBuiltins } from '@/lib/builtins';
import fs from 'fs';
import path from 'path';
import { MarkdownRenderer } from '@/components/MarkdownRenderer';
import { slugifyHeading } from '@/lib/utils';

export const dynamic = 'force-static';

export async function generateStaticParams() {
  const builtins = loadBuiltins();
  return builtins.map(b => ({ slug: b.slug }));
}

export async function generateMetadata({ params }: { params: Promise<{ slug: string }> }): Promise<Metadata> {
  const { slug } = await params;
  const builtins = loadBuiltins();
  const b = builtins.find(x => x.slug === slug);
  if (!b) return {};
  return {
<<<<<<< HEAD
    title: `${b.name} — RunMat Builtin`,
    description: b.summary || `${b.name} builtin function in RunMat`,
    alternates: { canonical: `/docs/reference/builtins/${b.slug}` },
=======
    title: `${b.name} | Docs`,
    description: `Runmat Matlab Runtime builtin function ${b.name}`,
    openGraph: { title: `${b.name} - RunMat`, description: `Runmat Matlab Runtime builtin function ${b.name}` },
    twitter: { card: 'summary', title: `${b.name} - RunMat`, description: `Runmat Matlab Runtime builtin function ${b.name}` },
>>>>>>> 33ac68e8
  };
}

export default async function BuiltinDetailPage({ params }: { params: Promise<{ slug: string }> }) {
  const { slug } = await params;
  const builtins = loadBuiltins();
  const b = builtins.find(x => x.slug === slug);
  if (!b) return notFound();
  let source = '';
  if (b.mdxPath) {
    try {
      const abs = path.join(process.cwd(), 'content', b.mdxPath);
      source = fs.readFileSync(abs, 'utf-8');
    } catch { }
  }
  if (!source) return notFound();
  const toc = extractHeadings(source);
  return (
    <div className="container mx-auto px-4 md:px-6 py-8">
      <div className="grid gap-8 lg:grid-cols-[1fr_280px]">
        <article className="prose dark:prose-invert max-w-none prose-headings:font-semibold prose-h2:mt-8 prose-h2:mb-3 prose-h3:mt-6 prose-h3:mb-2 prose-pre:bg-muted prose-pre:border prose-pre:rounded-md prose-code:bg-muted prose-code:border prose-code:rounded-sm">
          <MarkdownRenderer source={source} />
        </article>
        {toc.length > 0 && (
          <aside className="hidden lg:block sticky top-24 h-max text-sm">
            <div className="mb-2 font-semibold text-foreground/80">On this page</div>
            <ul className="space-y-1 text-muted-foreground">
              {toc.map((t) => (
                <li key={t.id} className={t.depth === 3 ? 'pl-3' : ''}>
                  <a href={`#${t.id}`} className="hover:text-foreground">{t.text}</a>
                </li>
              ))}
            </ul>
          </aside>
        )}
      </div>
    </div>
  );
}

function extractHeadings(md: string): { id: string; text: string; depth: number }[] {
  const lines = md.split(/\r?\n/);
  const out: { id: string; text: string; depth: number }[] = [];
  let inFence = false;
  for (const raw of lines) {
    const line = raw.trim();
    if (/^```/.test(line)) { inFence = !inFence; continue; }
    if (inFence) continue;
    const m = /^(#{2,6})\s+(.+)$/.exec(line);
    if (!m) continue;
    const depth = m[1].length; // 2..6
    const text = m[2].replace(/`/g, '');
    const id = slugifyHeading(text);
    out.push({ id, text, depth });
  }
  return out;
}<|MERGE_RESOLUTION|>--- conflicted
+++ resolved
@@ -19,16 +19,10 @@
   const b = builtins.find(x => x.slug === slug);
   if (!b) return {};
   return {
-<<<<<<< HEAD
-    title: `${b.name} — RunMat Builtin`,
-    description: b.summary || `${b.name} builtin function in RunMat`,
-    alternates: { canonical: `/docs/reference/builtins/${b.slug}` },
-=======
-    title: `${b.name} | Docs`,
-    description: `Runmat Matlab Runtime builtin function ${b.name}`,
-    openGraph: { title: `${b.name} - RunMat`, description: `Runmat Matlab Runtime builtin function ${b.name}` },
-    twitter: { card: 'summary', title: `${b.name} - RunMat`, description: `Runmat Matlab Runtime builtin function ${b.name}` },
->>>>>>> 33ac68e8
+    title: `${b.name} | MATLAB / RunMat Function`,
+    description: `${b.name} builtin function in documentation`,
+    openGraph: { title: `${b.name} - RunMat`, description: `${b.name} builtin function in documentation` },
+    twitter: { card: 'summary', title: `${b.name} - RunMat`, description: `${b.name} builtin function in documentation` },
   };
 }
 
